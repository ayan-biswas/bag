# SPDX-License-Identifier: BSD-3-Clause AND Apache-2.0
# Copyright 2018 Regents of the University of California
# All rights reserved.
#
# Redistribution and use in source and binary forms, with or without
# modification, are permitted provided that the following conditions are met:
#
# * Redistributions of source code must retain the above copyright notice, this
#   list of conditions and the following disclaimer.
#
# * Redistributions in binary form must reproduce the above copyright notice,
#   this list of conditions and the following disclaimer in the documentation
#   and/or other materials provided with the distribution.
#
# * Neither the name of the copyright holder nor the names of its
#   contributors may be used to endorse or promote products derived from
#   this software without specific prior written permission.
#
# THIS SOFTWARE IS PROVIDED BY THE COPYRIGHT HOLDERS AND CONTRIBUTORS "AS IS"
# AND ANY EXPRESS OR IMPLIED WARRANTIES, INCLUDING, BUT NOT LIMITED TO, THE
# IMPLIED WARRANTIES OF MERCHANTABILITY AND FITNESS FOR A PARTICULAR PURPOSE ARE
# DISCLAIMED. IN NO EVENT SHALL THE COPYRIGHT HOLDER OR CONTRIBUTORS BE LIABLE
# FOR ANY DIRECT, INDIRECT, INCIDENTAL, SPECIAL, EXEMPLARY, OR CONSEQUENTIAL
# DAMAGES (INCLUDING, BUT NOT LIMITED TO, PROCUREMENT OF SUBSTITUTE GOODS OR
# SERVICES; LOSS OF USE, DATA, OR PROFITS; OR BUSINESS INTERRUPTION) HOWEVER
# CAUSED AND ON ANY THEORY OF LIABILITY, WHETHER IN CONTRACT, STRICT LIABILITY,
# OR TORT (INCLUDING NEGLIGENCE OR OTHERWISE) ARISING IN ANY WAY OUT OF THE USE
# OF THIS SOFTWARE, EVEN IF ADVISED OF THE POSSIBILITY OF SUCH DAMAGE.

# Copyright 2019 Blue Cheetah Analog Design Inc.
#
# Licensed under the Apache License, Version 2.0 (the "License");
# you may not use this file except in compliance with the License.
# You may obtain a copy of the License at
#
#     http://www.apache.org/licenses/LICENSE-2.0
#
# Unless required by applicable law or agreed to in writing, software
# distributed under the License is distributed on an "AS IS" BASIS,
# WITHOUT WARRANTIES OR CONDITIONS OF ANY KIND, either express or implied.
# See the License for the specific language governing permissions and
# limitations under the License.

"""Generate setup yaml files for various netlist outputs

Please run this script through the generate_netlist_config.sh shell script, which will setup
the PYTHONPATH correctly.
"""

from typing import Dict, Any, Tuple, List, Union

import copy
import argparse
from pathlib import Path

from jinja2 import Environment, DictLoader

from pybag.enum import DesignOutput

from bag.io.file import read_yaml, write_yaml, open_file

netlist_map_default = {
    'basic': {
        'cds_thru': {
            'lib_name': 'basic',
            'cell_name': 'cds_thru',
            'in_terms': [],
            'io_terms': ['src', 'dst'],
            'is_prim': True,
            'nets': [],
            'out_terms': [],
            'props': {},
            'ignore': False,
        },
        'noConn': {
            'lib_name': 'basic',
            'cell_name': 'noConn',
            'in_terms': [],
            'io_terms': ['noConn'],
            'is_prim': True,
            'nets': [],
            'out_terms': [],
            'props': {},
            'ignore': True,
        },
    },
    'analogLib': {
        'cap': {
            'lib_name': 'analogLib',
            'cell_name': 'cap',
            'in_terms': [],
            'io_terms': ['PLUS', 'MINUS'],
            'is_prim': True,
            'nets': [],
            'out_terms': [],
            'props': {
                'c': [3, ''],
                'l': [3, ''],
                'm': [3, ''],
                'w': [3, ''],
            }
        },
        'cccs': {
            'lib_name': 'analogLib',
            'cell_name': 'cccs',
            'in_terms': [],
            'io_terms': ['PLUS', 'MINUS'],
            'is_prim': True,
            'nets': [],
            'out_terms': [],
            'props': {
                'fgain': [3, '1.0'],
                'maxm': [3, ''],
                'minm': [3, ''],
                'vref': [3, ''],
            }
        },
        'ccvs': {
            'lib_name': 'analogLib',
            'cell_name': 'ccvs',
            'in_terms': [],
            'io_terms': ['PLUS', 'MINUS'],
            'is_prim': True,
            'nets': [],
            'out_terms': [],
            'props': {
                'hgain': [3, '1.0'],
                'maxm': [3, ''],
                'minm': [3, ''],
                'vref': [3, ''],
            }
        },
        'dcblock': {
            'lib_name': 'analogLib',
            'cell_name': 'dcblock',
            'in_terms': [],
            'io_terms': ['PLUS', 'MINUS'],
            'is_prim': True,
            'nets': [],
            'out_terms': [],
            'props': {
                'c': [3, '1u'],
            }
        },
        'dcfeed': {
            'lib_name': 'analogLib',
            'cell_name': 'dcfeed',
            'in_terms': [],
            'io_terms': ['PLUS', 'MINUS'],
            'is_prim': True,
            'nets': [],
            'out_terms': [],
            'props': {
                'l': [3, '1u'],
            }
        },
        'idc': {
            'lib_name': 'analogLib',
            'cell_name': 'idc',
            'in_terms': [],
            'io_terms': ['PLUS', 'MINUS'],
            'is_prim': True,
            'nets': [],
            'out_terms': [],
            'props': {
                'acm': [3, ''],
                'acp': [3, ''],
                'idc': [3, ''],
                'pacm': [3, ''],
                'pacp': [3, ''],
                'srcType': [3, 'dc'],
                'xfm': [3, ''],
            }
        },
        'ideal_balun': {
            'lib_name': 'analogLib',
            'cell_name': 'ideal_balun',
            'in_terms': [],
            'io_terms': ['d', 'c', 'p', 'n'],
            'is_prim': True,
            'nets': [],
            'out_terms': [],
            'props': {}
        },
        'ind': {
            'lib_name': 'analogLib',
            'cell_name': 'ind',
            'in_terms': [],
            'io_terms': ['PLUS', 'MINUS'],
            'is_prim': True,
            'nets': [],
            'out_terms': [],
            'props': {
                'l': [3, ''],
                'm': [3, ''],
                'r': [3, ''],
            }
        },
        'iprobe': {
            'lib_name': 'analogLib',
            'cell_name': 'iprobe',
            'in_terms': [],
            'io_terms': ['PLUS', 'MINUS'],
            'is_prim': True,
            'nets': [],
            'out_terms': [],
            'props': {}
        },
        'ipwlf': {
            'lib_name': 'analogLib',
            'cell_name': 'ipwlf',
            'in_terms': [],
            'io_terms': ['PLUS', 'MINUS'],
            'is_prim': True,
            'nets': [],
            'out_terms': [],
            'props': {
                'fileName': [3, ''],
                'srcType': [3, 'pwl'],
            }
        },
        'ipulse': {
            'lib_name': 'analogLib',
            'cell_name': 'ipulse',
            'in_terms': [],
            'io_terms': ['PLUS', 'MINUS'],
            'is_prim': True,
            'nets': [],
            'out_terms': [],
            'props': {
                'i1': [3, ''],
                'i2': [3, ''],
                'idc': [3, ''],
                'per': [3, ''],
                'pw': [3, ''],
                'srcType': [3, 'pulse'],
                'td': [3, ''],
            }
        },
        'isin': {
            'lib_name': 'analogLib',
            'cell_name': 'isin',
            'in_terms': [],
            'io_terms': ['PLUS', 'MINUS'],
            'is_prim': True,
            'nets': [],
            'out_terms': [],
            'props': {
                'freq': [3, ''],
                'ia': [3, ''],
                'idc': [3, ''],
                'srcType': [3, 'sine'],
            }
        },
        'gnd': {
            'lib_name': 'analogLib',
            'cell_name': 'gnd',
            'in_terms': [],
            'io_terms': ['gnd!'],
            'is_prim': True,
            'nets': [],
            'out_terms': [],
            'props': {},
            'ignore': True,
        },
        'mind': {
            'lib_name': 'analogLib',
            'cell_name': 'mind',
            'in_terms': [],
            'io_terms': [],
            'is_prim': True,
            'nets': [],
            'out_terms': [],
            'props': {
                'ind1': [3, ''],
                'ind2': [3, ''],
                'k': [3, '0'],
            },
        },
        'n1port': {
            'lib_name': 'analogLib',
            'cell_name': 'n1port',
            'in_terms': [],
            'io_terms': ['t1', 'b1'],
            'is_prim': True,
            'nets': [],
            'out_terms': [],
            'props': {
                'dataFile': [3, ''],
                'interp': [3, 'linear'],
                'thermalnoise': [3, 'yes'],
            },
        },
        'n2port': {
            'lib_name': 'analogLib',
            'cell_name': 'n2port',
            'in_terms': [],
            'io_terms': ['t1', 'b1', 't2', 'b2'],
            'is_prim': True,
            'nets': [],
            'out_terms': [],
            'props': {
                'dataFile': [3, ''],
                'interp': [3, 'linear'],
                'thermalnoise': [3, 'yes'],
            },
        },
        'n3port': {
            'lib_name': 'analogLib',
            'cell_name': 'n3port',
            'in_terms': [],
            'io_terms': ['t1', 'b1', 't2', 'b2', 't3', 'b3'],
            'is_prim': True,
            'nets': [],
            'out_terms': [],
            'props': {
                'dataFile': [3, ''],
                'interp': [3, 'linear'],
                'thermalnoise': [3, 'yes'],
            },
        },
        'n4port': {
            'lib_name': 'analogLib',
            'cell_name': 'n4port',
            'in_terms': [],
            'io_terms': ['t1', 'b1', 't2', 'b2', 't3', 'b3', 't4', 'b4'],
            'is_prim': True,
            'nets': [],
            'out_terms': [],
            'props': {
                'dataFile': [3, ''],
                'interp': [3, 'linear'],
                'thermalnoise': [3, 'yes'],
            },
        },
        'n6port': {
            'lib_name': 'analogLib',
            'cell_name': 'n6port',
            'in_terms': [],
            'io_terms': ['t1', 'b1', 't2', 'b2', 't3', 'b3', 't4', 'b4', 't5', 'b5', 't6', 'b6'],
            'is_prim': True,
            'nets': [],
            'out_terms': [],
            'props': {
                'dataFile': [3, ''],
                'interp': [3, 'linear'],
                'thermalnoise': [3, 'yes'],
            },
        },
        'n8port': {
            'lib_name': 'analogLib',
            'cell_name': 'n8port',
            'in_terms': [],
            'io_terms': ['t1', 'b1', 't2', 'b2', 't3', 'b3', 't4', 'b4', 't5', 'b5', 't6', 'b6', 't7', 'b7',
                         't8', 'b8'],
            'is_prim': True,
            'nets': [],
            'out_terms': [],
            'props': {
                'dataFile': [3, ''],
                'interp': [3, 'linear'],
                'thermalnoise': [3, 'yes'],
            },
        },
        'n12port': {
            'lib_name': 'analogLib',
            'cell_name': 'n12port',
            'in_terms': [],
            'io_terms': ['t1', 'b1', 't2', 'b2', 't3', 'b3', 't4', 'b4', 't5', 'b5', 't6', 'b6', 't7', 'b7',
                         't8', 'b8', 't9', 'b9', 't10', 'b10', 't11', 'b11', 't12', 'b12'],
            'is_prim': True,
            'nets': [],
            'out_terms': [],
            'props': {
                'dataFile': [3, ''],
                'interp': [3, 'linear'],
                'thermalnoise': [3, 'yes'],
            },
        },
        'port': {
            'lib_name': 'analogLib',
            'cell_name': 'port',
            'in_terms': [],
            'io_terms': ['PLUS', 'MINUS'],
            'is_prim': True,
            'nets': [],
            'out_terms': [],
            'props': {
                'num': [3, ''],
                'r': [3, ''],
                'srcType': [3, 'sine'],
                'acm': [3, ''],
                'vdc': [3, ''],
            }
        },
        'res': {
            'lib_name': 'analogLib',
            'cell_name': 'res',
            'in_terms': [],
            'io_terms': ['PLUS', 'MINUS'],
            'is_prim': True,
            'nets': [],
            'out_terms': [],
            'props': {
                'l': [3, ''],
                'm': [3, ''],
                'r': [3, ''],
                'w': [3, ''],
            }
        },
        'switch': {
            'lib_name': 'analogLib',
            'cell_name': 'switch',
            'in_terms': [],
            'io_terms': ['N+', 'N-', 'NC+', 'NC-'],
            'is_prim': True,
            'nets': [],
            'out_terms': [],
            'props': {
                'rc': [3, ''],
                'ro': [3, ''],
                'vt1': [3, ''],
                'vt2': [3, ''],
            }
        },
        'vccs': {
            'lib_name': 'analogLib',
            'cell_name': 'vccs',
            'in_terms': [],
            'io_terms': ['PLUS', 'MINUS', 'NC+', 'NC-'],
            'is_prim': True,
            'nets': [],
            'out_terms': [],
            'props': {
                'ggain': [3, '1.0'],
                'maxm': [3, ''],
                'minm': [3, ''],
            }
        },
        'vcvs': {
            'lib_name': 'analogLib',
            'cell_name': 'vcvs',
            'in_terms': [],
            'io_terms': ['PLUS', 'MINUS', 'NC+', 'NC-'],
            'is_prim': True,
            'nets': [],
            'out_terms': [],
            'props': {
                'egain': [3, '1.0'],
                'maxm': [3, ''],
                'minm': [3, ''],
            }
        },
        'vdc': {
            'lib_name': 'analogLib',
            'cell_name': 'vdc',
            'in_terms': [],
            'io_terms': ['PLUS', 'MINUS'],
            'is_prim': True,
            'nets': [],
            'out_terms': [],
            'props': {
                'acm': [3, ''],
                'acp': [3, ''],
                'pacm': [3, ''],
                'pacp': [3, ''],
                'srcType': [3, 'dc'],
                'vdc': [3, ''],
                'xfm': [3, ''],
            }
        },
        'vpulse': {
            'lib_name': 'analogLib',
            'cell_name': 'vpulse',
            'in_terms': [],
            'io_terms': ['PLUS', 'MINUS'],
            'is_prim': True,
            'nets': [],
            'out_terms': [],
            'props': {
                'per': [3, ''],
                'pw': [3, ''],
                'srcType': [3, 'pulse'],
                'td': [3, ''],
                'v1': [3, ''],
                'v2': [3, ''],
                'vdc': [3, ''],
            }
        },
        'vpwlf': {
            'lib_name': 'analogLib',
            'cell_name': 'vpwlf',
            'in_terms': [],
            'io_terms': ['PLUS', 'MINUS'],
            'is_prim': True,
            'nets': [],
            'out_terms': [],
            'props': {
                'fileName': [3, ''],
                'srcType': [3, 'pwl'],
            }
        },
        'vsin': {
            'lib_name': 'analogLib',
            'cell_name': 'vsin',
            'in_terms': [],
            'io_terms': ['PLUS', 'MINUS'],
            'is_prim': True,
            'nets': [],
            'out_terms': [],
            'props': {
                'freq': [3, ''],
                'srcType': [3, 'sine'],
                'va': [3, ''],
                'vdc': [3, ''],
            }
        },
    },
    'ahdlLib': {
        'comparator': {
            'lib_name': 'ahdlLib',
            'cell_name': 'comparator',
            'in_terms': ['sigin', 'sigref'],
            'io_terms': [],
            'is_prim': True,
            'nets': [],
            'out_terms': ['sigout'],
            'props': {
                'sigout_high': [3, ''],
                'sigout_low': [3, ''],
                'sigin_offset': [3, ''],
                'comp_slope': [3, ''],
            },
            'va': '${CDSHOME}/tools/dfII/samples/artist/ahdlLib/comparator/veriloga/veriloga.va',
        },
        'rand_bit_stream': {
            'lib_name': 'ahdlLib',
            'cell_name': 'rand_bit_stream',
            'in_terms': [],
            'io_terms': [],
            'is_prim': True,
            'nets': [],
            'out_terms': ['vout'],
            'props': {
                'tperiod': [3, ''],
                'seed': [3, ''],
                'vlogic_high': [3, ''],
                'vlogic_low': [3, ''],
                'tdel': [3, ''],
                'trise': [3, ''],
                'tfall': [3, ''],
            },
            'va': '${CDSHOME}/tools/dfII/samples/artist/ahdlLib/rand_bit_stream/veriloga/veriloga.va',
        },
    },
    'ngspice': {
        # Wrapping the TRNOISE source in Ngspice
        'vtrnoise': {
            'lib_name': 'ngspice',
            'cell_name': 'vtrnoise',
            'in_terms': [],
            'io_terms': ['PLUS', 'MINUS'],
            'is_prim': True,
            'nets': [],
            'out_terms': [],
            'props': {
                'na': [3, 0],
                'nt': [3, 0],
                'nalpha': [3, 0],
                'namp': [3, 0],
            }
        },
        'itrnoise': {
            'lib_name': 'ngspice',
            'cell_name': 'itrnoise',
            'in_terms': [],
            'io_terms': ['PLUS', 'MINUS'],
            'is_prim': True,
            'nets': [],
            'out_terms': [],
            'props': {
                'na': [3, 0],
                'nt': [3, 0],
                'nalpha': [3, 0],
                'namp': [3, 0],
            }
        }
    }
}

mos_default = {
    'lib_name': 'BAG_prim',
    'cell_name': '',
    'in_terms': [],
    'out_terms': [],
    'io_terms': ['B', 'D', 'G', 'S'],
    'nets': [],
    'is_prim': True,
    'props': {
        'l': [3, ''],
        'w': [3, ''],
        'nf': [3, ''],
    },
}

mos3_default = {
    'lib_name': 'BAG_prim',
    'cell_name': '',
    'in_terms': [],
    'out_terms': [],
    'io_terms': ['D', 'G', 'S'],
    'nets': [],
    'is_prim': True,
    'props': {
        'l': [3, ''],
        'w': [3, ''],
        'nf': [3, ''],
    },
}

dio_default = {
    'lib_name': 'BAG_prim',
    'cell_name': '',
    'in_terms': [],
    'out_terms': [],
    'io_terms': ['MINUS', 'PLUS'],
    'nets': [],
    'is_prim': True,
    'props': {
        'l': [3, ''],
        'w': [3, ''],
    },
}

clamp_default = {
    'lib_name': 'BAG_prim',
    'cell_name': '',
    'in_terms': [],
    'out_terms': [],
    'io_terms': ['VDD', 'VSS'],
    'nets': [],
    'is_prim': True,
    'props': {},
}

res_metal_default = {
    'lib_name': 'BAG_prim',
    'cell_name': '',
    'in_terms': [],
    'out_terms': [],
    'io_terms': ['MINUS', 'PLUS'],
    'nets': [],
    'is_prim': True,
    'props': {
        'l': [3, ''],
        'w': [3, ''],
    },
}

res_default = {
    'lib_name': 'BAG_prim',
    'cell_name': '',
    'in_terms': [],
    'out_terms': [],
    'io_terms': ['BULK', 'MINUS', 'PLUS'],
    'nets': [],
    'is_prim': True,
    'props': {
        'l': [3, ''],
        'w': [3, ''],
    },
}

mim_default = {
    'lib_name': 'BAG_prim',
    'cell_name': '',
    'in_terms': [],
    'out_terms': [],
    'io_terms': ['BOT', 'TOP'],
    'nets': [],
    'is_prim': True,
    'props': {
        'unit_width': [3, ''],
        'unit_height': [3, ''],
        'num_rows': [3, ''],
        'num_cols': [3, ''],
    },
}

mos_cdl_fmt = """.SUBCKT {{ cell_name }} B D G S
*.PININFO B:B D:B G:B S:B
{{ prefix }}M0 D G S B {{ model_name }}{% for key, val in param_list %} {{ key }}={{ val }}{% endfor %}
.ENDS
"""

mos3_cdl_fmt = """.SUBCKT {{ cell_name }} D G S
*.PININFO D:B G:B S:B
{{ prefix }}M0 D G S {{ model_name }}{% for key, val in param_list %} {{ key }}={{ val }}{% endfor %}
.ENDS
"""

dio_cdl_fmt = """.SUBCKT {{ cell_name }}{% if ports|length == 3 %} GUARD_RING{% endif %} MINUS PLUS
*.PININFO{% if ports|length == 3 %} GUARD_RING:B{% endif %} MINUS:B PLUS:B
{{ prefix }}D0 {{ ports[0] }} {{ ports[1] }}{% if ports|length == 3 %} {{ ports[2] }}{% endif %} {{ model_name }}{% for key, val in param_list %} {{ key }}={{ val }}{% endfor %}
.ENDS
"""

dio_cdl_fmt_static = """.SUBCKT {{ cell_name }}{% if ports|length == 3 %} GUARD_RING{% endif %} MINUS PLUS
*.PININFO{% if ports|length == 3 %} GUARD_RING:B{% endif %} MINUS:B PLUS:B
{{ prefix }}D0 {{ ports[0] }} {{ ports[1] }}{% if ports|length == 3 %} {{ ports[2] }}{% endif %} {{ model_name }}
.ENDS
"""

clamp_cdl_fmt = """.SUBCKT {{ cell_name }} VDD VSS
*.PININFO VDD:B VSS:B
{{ prefix }}X0 VDD VSS {{ model_name }}{% for key, val in param_list %} {{ key }}={{ val }}{% endfor %}
.ENDS
"""

res_metal_cdl_fmt = """.SUBCKT {{ cell_name }} MINUS PLUS
*.PININFO MINUS:B PLUS:B
{{ prefix }}R0 PLUS MINUS {{ model_name }} {% for key, val in param_list %} {{ key }}={{ val }}{% endfor %}
.ENDS
"""

res_cdl_fmt = """.SUBCKT {{ cell_name }}{% if num_ports == 3 %} BULK{% endif %} MINUS PLUS
*.PININFO{% if num_ports == 3 %} BULK:B{% endif %} MINUS:B PLUS:B
{{ prefix }}R0 PLUS MINUS{% if num_ports == 3 %} BULK{% endif %} {{ model_name }}{% for key, val in param_list %} {{ key }}={{ val }}{% endfor %}
.ENDS
"""

mim_cdl_fmt = """.SUBCKT {{ cell_name }} BOT TOP
*.PININFO BOT:B TOP:B
{{ prefix }}C0 TOP BOT {{ model_name }}{% for key, val in param_list %} {{ key }}={{ val }}{% endfor %}
.ENDS
"""

# Cir -> Ngspice
mos_cir_fmt = """.SUBCKT {{ cell_name }} B D G S
.param  l=1 w=1 nf=1
{{ prefix }}M0 D G S B {{ model_name }}{% for key, val in param_list %} {{ key }}={{ val }}{% endfor %}
.ENDS
"""

mos3_cir_fmt = """.SUBCKT {{ cell_name }} D G S
.param  l=1 w=1 nf=1
{{ prefix }}M0 D G S {{ model_name }}{% for key, val in param_list %} {{ key }}={{ val }}{% endfor %}
.ENDS
"""

dio_cir_fmt = """.SUBCKT {{ cell_name }}{% if ports|length == 3 %} GUARD_RING{% endif %} MINUS PLUS
.param  l=1 w=1
{{ prefix }}D0 {{ ports[0] }} {{ ports[1] }}{% if ports|length == 3 %} {{ ports[2] }}{% endif %} {{ model_name }}{% for key, val in param_list %} {{ key }}={{ val }}{% endfor %}
.ENDS
"""

dio_cir_fmt_static = """.SUBCKT {{ cell_name }}{% if ports|length == 3 %} GUARD_RING{% endif %} MINUS PLUS
{{ prefix }}D0 {{ ports[0] }} {{ ports[1] }}{% if ports|length == 3 %} {{ ports[2] }}{% endif %} {{ model_name }}
.ENDS
"""

res_metal_cir_fmt = """.SUBCKT {{ cell_name }} MINUS PLUS
.param  l=1 w=1
{{ prefix }}R0 PLUS MINUS {{ model_name }} {% for key, val in param_list %} {{ key }}={{ val }}{% endfor %}
.ENDS
"""

res_cir_fmt = """.SUBCKT {{ cell_name }}{% if num_ports == 3 %} BULK{% endif %} MINUS PLUS
.param  l=1 w=1
{{ prefix }}R0 PLUS MINUS{% if num_ports == 3 %} BULK{% endif %} {{ model_name }}{% for key, val in param_list %} {{ key }}={{ val }}{% endfor %}
.ENDS
"""

mim_cir_fmt = """.SUBCKT {{ cell_name }} BOT TOP
.param  unit_width=1 unit_height=1 num_rows=1 num_cols=1
{{ prefix }}C0 TOP BOT {{ model_name }}{% for key, val in param_list %} {{ key }}={{ val }}{% endfor %}
.ENDS
"""

# Spectre
mos_spectre_fmt = """subckt {{ cell_name }} B D G S
parameters l w nf
{{ prefix }}M0 D G S B {{ model_name }}{% for key, val in param_list %} {{ key }}={{ val }}{% endfor %}
ends {{ cell_name }}
"""

mos3_spectre_fmt = """subckt {{ cell_name }} D G S
parameters l w nf
{{ prefix }}M0 D G S {{ model_name }}{% for key, val in param_list %} {{ key }}={{ val }}{% endfor %}
ends {{ cell_name }}
"""

dio_spectre_fmt = """subckt {{ cell_name }}{% if ports|length == 3 %} GUARD_RING{% endif %} MINUS PLUS
parameters l w
{{ prefix }}D0 {{ ports[0] }} {{ ports[1] }}{% if ports|length == 3 %} {{ ports[2] }}{% endif %} {{ model_name }}{% for key, val in param_list %} {{ key }}={{ val }}{% endfor %}
ends {{ cell_name }}
"""

dio_spectre_fmt_static = """subckt {{ cell_name }}{% if ports|length == 3 %} GUARD_RING{% endif %} MINUS PLUS
{{ prefix }}D0 {{ ports[0] }} {{ ports[1] }}{% if ports|length == 3 %} {{ ports[2] }}{% endif %} {{ model_name }}
ends {{ cell_name }}
"""

clamp_spectre_fmt = """subckt {{ cell_name }} VDD VSS
{{ prefix }}X0 VDD VSS {{ model_name }}{% for key, val in param_list %} {{ key }}={{ val }}{% endfor %}
ends {{ cell_name }}
"""

res_metal_spectre_fmt = """subckt {{ cell_name }} MINUS PLUS
parameters l w
{{ prefix }}R0 PLUS MINUS {{ model_name }} {% for key, val in param_list %} {{ key }}={{ val }}{% endfor %}
ends {{ cell_name }}
"""

res_spectre_fmt = """subckt {{ cell_name }}{% if num_ports == 3 %} BULK{% endif %} MINUS PLUS
parameters l w
{{ prefix }}R0 PLUS MINUS{% if num_ports == 3 %} BULK{% endif %} {{ model_name }}{% for key, val in param_list %} {{ key }}={{ val }}{% endfor %}
ends {{ cell_name }}
"""

mim_spectre_fmt = """subckt {{ cell_name }} BOT TOP
parameters unit_width unit_height num_rows num_cols
{{ prefix }}C0 TOP BOT {{ model_name }}{% for key, val in param_list %} {{ key }}={{ val }}{% endfor %}
ends {{ cell_name }}
"""

mos_verilog_fmt = """module {{ cell_name }}(
    inout B,
    inout D,
    inout G,
    inout S
);
endmodule
"""

mos3_verilog_fmt = """module {{ cell_name }}(
    inout D,
    inout G,
    inout S
);
endmodule
"""

scs_ideal_balun = """subckt ideal_balun d c p n
    K0 d 0 p c transformer n1=2
    K1 d 0 c n transformer n1=2
ends ideal_balun
"""

cir_ideal_balun = """.subckt ideal_balun d c p n
    K0 d 0 p c primary
    .model primary lcouple (num_turns=2)
    K1 d 0 c n secondary
    .model secondary lcouple (num_turns=2)
.ends ideal_balun
"""

supported_formats = {
    DesignOutput.CDL: {
        'fname': 'bag_prim.cdl',
        'mos': 'mos_cdl',
        'mos3': 'mos3_cdl',
        'diode': 'diode_cdl',
        'diode_static': 'diode_cdl_static',
        'clamp': 'clamp_cdl',
        'res_metal': 'res_metal_cdl',
        'res': 'res_cdl',
        'mim': 'mim_cdl',
    },
    DesignOutput.SPECTRE: {
        'fname': 'bag_prim.scs',
        'mos': 'mos_scs',
        'mos3': 'mos3_scs',
        'diode': 'diode_scs',
        'diode_static': 'diode_scs_static',
        'clamp': 'clamp_scs',
        'res_metal': 'res_metal_scs',
        'res': 'res_scs',
        'mim': 'mim_scs',
    },
    DesignOutput.NGSPICE: {
        'fname': 'bag_prim.cir',
        'mos': 'mos_cir',
        'mos3': 'mos3_cir',
        'diode': 'diode_cir',
        'diode_static': 'diode_cir_static',
        'res_metal': 'res_metal_cir',
        'res': 'res_cir',
        'mim': 'mim_cir',
    },
    DesignOutput.VERILOG: {
        'fname': 'bag_prim.v',
        'mos': '',
        'mos3': '',
        'diode': '',
        'diode_static': '',
        'clamp': '',
        'res_metal': '',
        'res': '',
        'mim': '',
    },
    DesignOutput.SYSVERILOG: {
        'fname': 'bag_prim.sv',
        'mos': '',
        'mos3': '',
        'diode': '',
        'diode_static': '',
        'clamp': '',
        'res_metal': '',
        'res': '',
        'mim': '',
    },
}

jinja_env = Environment(
    loader=DictLoader(
        {'mos_cdl': mos_cdl_fmt,
         'mos3_cdl': mos3_cdl_fmt,
         'mos_scs': mos_spectre_fmt,
         'mos3_scs': mos3_spectre_fmt,
         'mos_cir': mos_cir_fmt,
         'mos3_cir': mos3_cir_fmt,
         'mos_verilog': mos_verilog_fmt,
         'diode_cdl': dio_cdl_fmt,
         'diode_scs': dio_spectre_fmt,
         'diode_cir': dio_cir_fmt,
         'diode_cdl_static': dio_cdl_fmt_static,
         'diode_scs_static': dio_spectre_fmt_static,
<<<<<<< HEAD
         'clamp_cdl': clamp_cdl_fmt,
         'clamp_scs': clamp_spectre_fmt,
=======
         'diode_cir_static': dio_cir_fmt_static,
>>>>>>> 05a57441
         'res_metal_cdl': res_metal_cdl_fmt,
         'res_metal_scs': res_metal_spectre_fmt,
         'res_metal_cir': res_metal_cir_fmt,
         'res_cdl': res_cdl_fmt,
         'res_scs': res_spectre_fmt,
         'res_cir': res_cir_fmt,
         'mim_cdl': mim_cdl_fmt,
         'mim_scs': mim_spectre_fmt,
         'mim_cir': mim_cir_fmt}),
    keep_trailing_newline=True,
)

prefix_dict = {
    'mos_cdl': 'M',
    'mos3_cdl': 'M',
    'mos3_cir': 'M',
    'mos_scs': 'M',
    'mos3_scs': 'M',
    'mos3_cir': 'M',
    'diode_cdl': 'X',
    'diode_scs': 'X',
    'diode_cir': 'X',
    'diode_cdl_static': 'X',
    'diode_scs_static': 'X',
<<<<<<< HEAD
    'clamp_cdl': 'X',
    'clamp_scs': 'X',
=======
    'diode_cir_static': 'X',
>>>>>>> 05a57441
    'res_metal_cdl': 'R',
    'res_metal_scs': 'R',
    'res_metal_cir': 'R',
    'res_cdl': 'R',
    'res_scs': 'R',
    'res_cir': 'R',
    'mim_cdl': 'C',
    'mim_scs': 'C',
    'mim_cir': 'C',
}


def populate_header(config: Dict[str, Any], inc_lines: Dict[DesignOutput, List[str]],
                    inc_list: Dict[int, List[str]]) -> None:
    for v, lines in inc_lines.items():
        inc_list[v.value] = config[v.name]['includes']


def populate_mos(config: Dict[str, Any], netlist_map: Dict[str, Any],
                 inc_lines: Dict[DesignOutput, List[str]], key: str = 'mos') -> None:
    if key == 'mos':
        _default = mos_default
    elif key == 'mos3':
        _default = mos3_default
    else:
        raise ValueError(f'Unknown key = {key}')
    for cell_name, model_name in config['types']:
        # populate netlist_map
        cur_info = copy.deepcopy(_default)
        cur_info['cell_name'] = cell_name
        netlist_map[cell_name] = cur_info

        # write bag_prim netlist
        for v, lines in inc_lines.items():
            param_list = config[v.name]
            template_name = supported_formats[v][key]
            if template_name:
                mos_template = jinja_env.get_template(template_name)
                lines.append('\n')
                lines.append(
                    mos_template.render(
                        cell_name=cell_name,
                        model_name=_get_model_name(model_name, v.name),
                        param_list=param_list,
                        prefix=_get_prefix(config, v, template_name),
                    ))


def populate_diode(config: Dict[str, Any], netlist_map: Dict[str, Any],
                   inc_lines: Dict[DesignOutput, List[str]]) -> None:
    static: bool = config.get('static', False)
    template_key = 'diode_static' if static else 'diode'

    if 'types' not in config:
        return
    for cell_name, model_name in config['types']:
        # populate netlist_map
        cur_info = copy.deepcopy(dio_default)
        cur_info['cell_name'] = cell_name
        netlist_map[cell_name] = cur_info
        ports = config['port_order'][cell_name]
        if len(ports) == 3:
            cur_info['io_terms'].insert(0, 'GUARD_RING')
        if static:
            cur_info['props'] = {}

        # write bag_prim netlist
        for v, lines in inc_lines.items():
            param_list = config[v.name]
            template_name = supported_formats[v][template_key]
            if template_name:
                jinja_template = jinja_env.get_template(template_name)
                lines.append('\n')
                lines.append(
                    jinja_template.render(
                        cell_name=cell_name,
                        model_name=_get_model_name(model_name, v.name),
                        ports=ports,
                        param_list=param_list,
                        prefix=_get_prefix(config, v, template_name),
                    ))


def populate_clamp(config: Dict[str, Any], netlist_map: Dict[str, Any],
                   inc_lines: Dict[DesignOutput, List[str]]) -> None:
    if 'types' not in config:
        return
    for cell_name, model_name in config['types']:
        # populate netlist_map
        cur_info = copy.deepcopy(clamp_default)
        cur_info['cell_name'] = cell_name
        netlist_map[cell_name] = cur_info

        # write bag_prim netlist
        for v, lines in inc_lines.items():
            param_list = config[v.name]
            template_name = supported_formats[v]['clamp']
            if template_name:
                jinja_template = jinja_env.get_template(template_name)
                lines.append('\n')
                lines.append(
                    jinja_template.render(
                        cell_name=cell_name,
                        model_name=_get_model_name(model_name, v.name),
                        param_list=param_list,
                        prefix=_get_prefix(config, v, template_name),
                    ))


def populate_res_metal(config: Dict[str, Any], netlist_map: Dict[str, Any],
                       inc_lines: Dict[DesignOutput, List[str]]) -> None:
    for idx, (cell_name, model_name) in enumerate(config['types']):
        # populate netlist_map
        cur_info = copy.deepcopy(res_metal_default)
        cur_info['cell_name'] = cell_name
        netlist_map[cell_name] = cur_info

        # write bag_prim netlist
        for v, lines in inc_lines.items():
            param_list = config[v.name]
            template_name = supported_formats[v]['res_metal']
            write_res_val: Union[bool, Dict[str, bool]] = config.get('write_res_val', False)
            if isinstance(write_res_val, dict):
                write_res_val: bool = write_res_val.get(v.name, False)
            new_param_list = param_list.copy()
            if write_res_val:
                res_val = config['res_map'][idx + 1]
                new_param_list.append(['r', '{}*l/w'.format(res_val)])
            if template_name:
                res_metal_template = jinja_env.get_template(template_name)
                lines.append('\n')
                lines.append(
                    res_metal_template.render(
                        cell_name=cell_name,
                        model_name=_get_model_name(model_name, v.name),
                        param_list=new_param_list,
                        prefix=_get_prefix(config, v, template_name),
                    ))


def populate_res(config: Dict[str, Any], netlist_map: Dict[str, Any], inc_lines: Dict[DesignOutput, List[str]]) -> None:
    num_ports_dict: Dict[str, int] = config.get('num_ports', {})
    for idx, (cell_name, model_name) in enumerate(config['types']):
        # populate netlist_map
        cur_info = copy.deepcopy(res_default)
        cur_info['cell_name'] = cell_name
        netlist_map[cell_name] = cur_info
        num_ports: int = num_ports_dict.get(cell_name, 3)
        if num_ports == 2:
            cur_info['io_terms'].remove('BULK')

        # write bag_prim netlist
        for v, lines in inc_lines.items():
            param_list = config[v.name]
            template_name = supported_formats[v]['res']
            if template_name:
                res_template = jinja_env.get_template(template_name)
                lines.append('\n')
                lines.append(
                    res_template.render(
                        cell_name=cell_name,
                        model_name=_get_model_name(model_name, v.name),
                        num_ports=num_ports,
                        param_list=param_list,
                        prefix=_get_prefix(config, v, template_name),
                    ))


def populate_mim(config: Dict[str, Any], netlist_map: Dict[str, Any], inc_lines: Dict[DesignOutput, List[str]]) -> None:
    for idx, (cell_name, model_name) in enumerate(config['types']):
        # populate netlist_map
        cur_info = copy.deepcopy(mim_default)
        cur_info['cell_name'] = cell_name
        netlist_map[cell_name] = cur_info

        # write bag_prim netlist
        for v, lines in inc_lines.items():
            param_list = config[v.name]
            template_name = supported_formats[v]['mim']
            if template_name:
                mim_template = jinja_env.get_template(template_name)
                lines.append('\n')
                lines.append(
                    mim_template.render(
                        cell_name=cell_name,
                        model_name=_get_model_name(model_name, v.name),
                        param_list=param_list,
                        prefix=_get_prefix(config, v, template_name),
                    ))


def _get_model_name(model_name: Union[str, Dict[str, str]], key: str) -> str:
    if isinstance(model_name, str):
        return model_name
    else:
        return model_name[key]


def _get_prefix(config: Dict[str, Any], key: DesignOutput, template_name: str) -> str:
    if key.is_netlist:
        prefix = config.get('prefix')
        if prefix and key.name in prefix:
            return prefix[key.name]
        return prefix_dict[template_name]
    return ''


def populate_custom_cells(inc_lines: Dict[DesignOutput, List[str]]):
    # Add balun models
    scs_lines = inc_lines[DesignOutput.SPECTRE]
    scs_lines.append('\n')
    scs_lines.append(scs_ideal_balun)

    cir_lines = inc_lines[DesignOutput.NGSPICE]
    cir_lines.append('\n')
    cir_lines.append(cir_ideal_balun)


def get_info(config: Dict[str, Any], output_dir: Path
             ) -> Tuple[Dict[str, Any], Dict[int, List[str]], Dict[int, str]]:
    netlist_map = {}
    inc_lines = {v: [] for v in supported_formats}

    inc_list: Dict[int, List[str]] = {}
    populate_header(config['header'], inc_lines, inc_list)
    populate_mos(config['mos'], netlist_map, inc_lines)
    if 'mos_rf' in config:
        populate_mos(config['mos_rf'], netlist_map, inc_lines)
    if 'mos3' in config:
        populate_mos(config['mos3'], netlist_map, inc_lines, 'mos3')
    populate_diode(config['diode'], netlist_map, inc_lines)
    if 'clamp' in config:
        populate_clamp(config['clamp'], netlist_map, inc_lines)
    populate_res_metal(config['res_metal'], netlist_map, inc_lines)
    populate_res(config['res'], netlist_map, inc_lines)
    if 'mim' in config:
        populate_mim(config['mim'], netlist_map, inc_lines)
    populate_custom_cells(inc_lines)

    prim_files: Dict[int, str] = {}
    for v, lines in inc_lines.items():
        fpath = output_dir / supported_formats[v]['fname']
        if lines:
            prim_files[v.value] = str(fpath)
            with open_file(fpath, 'w') as f:
                f.writelines(lines)
        else:
            prim_files[v.value] = ''

    return {'BAG_prim': netlist_map}, inc_list, prim_files


def parse_options() -> Tuple[str, Path]:
    parser = argparse.ArgumentParser(description='Generate netlist setup file.')
    parser.add_argument(
        'config_fname', type=str, help='YAML file containing technology information.')
    parser.add_argument('output_dir', type=str, help='Output directory.')
    args = parser.parse_args()
    return args.config_fname, Path(args.output_dir)


def main() -> None:
    config_fname, output_dir = parse_options()

    output_dir.mkdir(parents=True, exist_ok=True)

    config = read_yaml(config_fname)

    netlist_map, inc_list, prim_files = get_info(config, output_dir)
    netlist_map.update(netlist_map_default)
    result = {
        'prim_files': prim_files,
        'inc_list': inc_list,
        'netlist_map': netlist_map,
    }

    write_yaml(output_dir / 'netlist_setup.yaml', result)


if __name__ == '__main__':
    main()<|MERGE_RESOLUTION|>--- conflicted
+++ resolved
@@ -926,12 +926,9 @@
          'diode_cir': dio_cir_fmt,
          'diode_cdl_static': dio_cdl_fmt_static,
          'diode_scs_static': dio_spectre_fmt_static,
-<<<<<<< HEAD
+         'diode_cir_static': dio_cir_fmt_static,
          'clamp_cdl': clamp_cdl_fmt,
          'clamp_scs': clamp_spectre_fmt,
-=======
-         'diode_cir_static': dio_cir_fmt_static,
->>>>>>> 05a57441
          'res_metal_cdl': res_metal_cdl_fmt,
          'res_metal_scs': res_metal_spectre_fmt,
          'res_metal_cir': res_metal_cir_fmt,
@@ -956,12 +953,9 @@
     'diode_cir': 'X',
     'diode_cdl_static': 'X',
     'diode_scs_static': 'X',
-<<<<<<< HEAD
+    'diode_cir_static': 'X',
     'clamp_cdl': 'X',
     'clamp_scs': 'X',
-=======
-    'diode_cir_static': 'X',
->>>>>>> 05a57441
     'res_metal_cdl': 'R',
     'res_metal_scs': 'R',
     'res_metal_cir': 'R',
