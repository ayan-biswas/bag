# SPDX-License-Identifier: BSD-3-Clause AND Apache-2.0
# Copyright 2018 Regents of the University of California
# All rights reserved.
#
# Redistribution and use in source and binary forms, with or without
# modification, are permitted provided that the following conditions are met:
#
# * Redistributions of source code must retain the above copyright notice, this
#   list of conditions and the following disclaimer.
#
# * Redistributions in binary form must reproduce the above copyright notice,
#   this list of conditions and the following disclaimer in the documentation
#   and/or other materials provided with the distribution.
#
# * Neither the name of the copyright holder nor the names of its
#   contributors may be used to endorse or promote products derived from
#   this software without specific prior written permission.
#
# THIS SOFTWARE IS PROVIDED BY THE COPYRIGHT HOLDERS AND CONTRIBUTORS "AS IS"
# AND ANY EXPRESS OR IMPLIED WARRANTIES, INCLUDING, BUT NOT LIMITED TO, THE
# IMPLIED WARRANTIES OF MERCHANTABILITY AND FITNESS FOR A PARTICULAR PURPOSE ARE
# DISCLAIMED. IN NO EVENT SHALL THE COPYRIGHT HOLDER OR CONTRIBUTORS BE LIABLE
# FOR ANY DIRECT, INDIRECT, INCIDENTAL, SPECIAL, EXEMPLARY, OR CONSEQUENTIAL
# DAMAGES (INCLUDING, BUT NOT LIMITED TO, PROCUREMENT OF SUBSTITUTE GOODS OR
# SERVICES; LOSS OF USE, DATA, OR PROFITS; OR BUSINESS INTERRUPTION) HOWEVER
# CAUSED AND ON ANY THEORY OF LIABILITY, WHETHER IN CONTRACT, STRICT LIABILITY,
# OR TORT (INCLUDING NEGLIGENCE OR OTHERWISE) ARISING IN ANY WAY OUT OF THE USE
# OF THIS SOFTWARE, EVEN IF ADVISED OF THE POSSIBILITY OF SUCH DAMAGE.

# Copyright 2019 Blue Cheetah Analog Design Inc.
#
# Licensed under the Apache License, Version 2.0 (the "License");
# you may not use this file except in compliance with the License.
# You may obtain a copy of the License at
#
#     http://www.apache.org/licenses/LICENSE-2.0
#
# Unless required by applicable law or agreed to in writing, software
# distributed under the License is distributed on an "AS IS" BASIS,
# WITHOUT WARRANTIES OR CONDITIONS OF ANY KIND, either express or implied.
# See the License for the specific language governing permissions and
# limitations under the License.

"""This module defines layout template classes.
"""

from __future__ import annotations

from typing import (
    TYPE_CHECKING, Union, Dict, Any, List, TypeVar, Type, Optional, Tuple, Iterable, Mapping,
    Sequence, Set, cast
)
from bag.typing import PointType
from bag.util.search import BinaryIterator
from bag.env import create_routing_grid_from_file

import abc
from itertools import product
import os
from pathlib import Path

from pybag.enum import (
    PathStyle, BlockageType, BoundaryType, DesignOutput, Orient2D, SupplyWrapMode,
    Orientation, Direction, MinLenMode, RoundMode, PinMode, Direction2D, LogLevel
)
from pybag.core import (
    BBox, BBoxArray, PyLayCellView, Transform, PyLayInstRef, PyPath, PyBlockage, PyBoundary,
    PyRect, PyVia, PyPolygon, PyPolygon90, PyPolygon45, ViaParam, COORD_MIN, COORD_MAX,
    RTree, BBoxCollection, TrackColoring, make_tr_colors
)

from ..util.immutable import ImmutableSortedDict, Param
from ..util.cache import DesignMaster, MasterDB, format_cell_name
from ..util.interval import IntervalSet
from ..util.math import HalfInt
from ..design.module import Module

from .core import PyLayInstance
from .tech import TechInfo
from .routing.base import Port, TrackID, WireArray, TrackManager
from .routing.grid import RoutingGrid
from .data import MOMCapInfo, TemplateEdgeInfo

GeoType = Union[PyRect, PyPolygon90, PyPolygon45, PyPolygon]
TemplateType = TypeVar('TemplateType', bound='TemplateBase')
DiffWarrType = Tuple[Optional[WireArray], Optional[WireArray]]

if TYPE_CHECKING:
    from ..core import BagProject
    from ..typing import TrackType, SizeType


class TemplateDB(MasterDB):
    """A database of all templates.

    This class is a subclass of MasterDB that defines some extra properties/function
    aliases to make creating layouts easier.

    Parameters
    ----------
    routing_grid : RoutingGrid
        the default RoutingGrid object.
    lib_name : str
        the cadence library to put all generated templates in.
    log_file: str
        the log file path.
    prj : Optional[BagProject]
        the BagProject instance.
    name_prefix : str
        generated layout name prefix.
    name_suffix : str
        generated layout name suffix.
    log_level : LogLevel
        the logging level.
    """

    def __init__(self, routing_grid: RoutingGrid, lib_name: str, log_file: str, prj: Optional[BagProject] = None,
                 name_prefix: str = '', name_suffix: str = '', log_level: LogLevel = LogLevel.DEBUG) -> None:
        MasterDB.__init__(self, lib_name, log_file, prj=prj, name_prefix=name_prefix, name_suffix=name_suffix,
                          log_level=log_level)

        self._grid = routing_grid
        self._tr_colors = make_tr_colors(self._grid.tech_info)

    @property
    def grid(self) -> RoutingGrid:
        """RoutingGrid: The global RoutingGrid instance."""
        return self._grid

    @property
    def tech_info(self) -> TechInfo:
        return self._grid.tech_info

    @property
    def tr_colors(self) -> TrackColoring:
        return self._tr_colors

    def new_template(self, temp_cls: Type[TemplateType], params: Optional[Mapping[str, Any]] = None,
                     **kwargs: Any) -> TemplateType:
        """Alias for new_master() for backwards compatibility.
        """
        return self.new_master(temp_cls, params=params, **kwargs)

    def instantiate_layout(self, template: TemplateBase, top_cell_name: str = '',
                           output: DesignOutput = DesignOutput.LAYOUT, **kwargs: Any) -> None:
        """Alias for instantiate_master(), with default output type of LAYOUT.
        """
        self.instantiate_master(output, template, top_cell_name, **kwargs)

    def batch_layout(self, info_list: Sequence[Tuple[TemplateBase, str]],
                     output: DesignOutput = DesignOutput.LAYOUT, **kwargs: Any) -> None:
        """Alias for batch_output(), with default output type of LAYOUT.
        """
        self.batch_output(output, info_list, **kwargs)


def get_cap_via_extensions(info: MOMCapInfo, grid: RoutingGrid, bot_layer: int,
                           top_layer: int) -> Dict[int, int]:
    via_ext_dict: Dict[int, int] = {lay: 0 for lay in range(bot_layer, top_layer + 1)}
    # get via extensions on each layer
    for lay0 in range(bot_layer, top_layer):
        lay1 = lay0 + 1

        # port-to-port via extension
        bot_tr_w = info.get_port_tr_w(lay0)
        top_tr_w = info.get_port_tr_w(lay1)
        ext_pp = grid.get_via_extensions(Direction.LOWER, lay0, bot_tr_w, top_tr_w)

        w0, sp0, _, _ = info.get_cap_specs(lay0)
        w1, sp1, _, _ = info.get_cap_specs(lay1)
        # cap-to-cap via extension
        ext_cc = grid.get_via_extensions_dim(Direction.LOWER, lay0, w0, w1)
        # cap-to-port via extension
        ext_cp = grid.get_via_extensions_dim_tr(Direction.LOWER, lay0, w0, top_tr_w)
        # port-to-cap via extension
        ext_pc = grid.get_via_extensions_dim_tr(Direction.UPPER, lay1, w1, bot_tr_w)

        via_ext_dict[lay0] = max(via_ext_dict[lay0], ext_pp[0], ext_cc[0], ext_cp[0], ext_pc[0])
        via_ext_dict[lay1] = max(via_ext_dict[lay1], ext_pp[1], ext_cc[1], ext_cp[1], ext_pc[1])

    return via_ext_dict


class TemplateBase(DesignMaster):
    """The base template class.

    Parameters
    ----------
    temp_db : TemplateDB
        the template database.
    params : Param
        the parameter values.
    log_file: str
        the log file path.
    log_level : LogLevel
        the logging level.
    **kwargs : Any
        dictionary of the following optional parameters:

        grid : RoutingGrid
            the routing grid to use for this template.
    """

    def __init__(self, temp_db: TemplateDB, params: Param, log_file: str,
                 log_level: LogLevel = LogLevel.DEBUG, **kwargs: Any) -> None:

        # add hidden parameters
        DesignMaster.__init__(self, temp_db, params, log_file, log_level, **kwargs)

        # private attributes
        self._size: Optional[SizeType] = None
        self._ports: Dict[str, Port] = {}
        self._port_params: Dict[str, Dict[str, Any]] = {}
        self._array_box: Optional[BBox] = None
        self._fill_box: Optional[BBox] = None
        self._sch_params: Optional[Param] = None
        self._cell_boundary_added: bool = False
        self._instances: Dict[str, PyLayInstance] = {}
        self._use_color: bool = False
        self._blackbox_gds: List[Path] = []

        # public attributes
        self.prim_top_layer: Optional[int] = None
        self.prim_bound_box: Optional[BBox] = None

        # get private attributes from parameters
        tmp_grid: Union[RoutingGrid, str] = self.params['grid']
        if tmp_grid is None:
            self._grid: RoutingGrid = temp_db.grid
        else:
            if isinstance(tmp_grid, RoutingGrid):
                self._grid: RoutingGrid = tmp_grid
            else:
                self._grid: RoutingGrid = create_routing_grid_from_file(tmp_grid)

        tmp_colors: TrackColoring = self.params['tr_colors']
        if tmp_colors is None:
            self._tr_colors: TrackColoring = temp_db.tr_colors
        else:
            self._tr_colors: TrackColoring = tmp_colors

        self._show_pins: bool = self.params['show_pins']
        self._edge_info: Optional[TemplateEdgeInfo] = None

        # create Cython wrapper object
        self._layout: PyLayCellView = PyLayCellView(self._grid, self._tr_colors, self.cell_name)

    @property
    def blackbox_gds(self) -> List[Path]:
        return self._blackbox_gds

    @classmethod
    def get_hidden_params(cls) -> Dict[str, Any]:
        ans = DesignMaster.get_hidden_params()
        ans['grid'] = None
        ans['tr_colors'] = None
        ans['show_pins'] = True
        return ans

    @classmethod
    def get_schematic_class(cls) -> Optional[Type[Module]]:
        return None

    @abc.abstractmethod
    def draw_layout(self) -> None:
        """Draw the layout of this template.

        Override this method to create the layout.

        WARNING: you should never call this method yourself.
        """
        pass

    def get_schematic_class_inst(self) -> Optional[Type[Module]]:
        return self.get_schematic_class()

    def get_master_basename(self) -> str:
        """Returns the base name to use for this instance.

        Returns
        -------
        basename : str
            the base name for this instance.
        """
        return self.get_layout_basename()

    def get_layout_basename(self) -> str:
        """Returns the base name for this template.

        Returns
        -------
        base_name : str
            the base name of this template.
        """
        return self.__class__.__name__

    def get_content(self, output_type: DesignOutput, rename_dict: Dict[str, str], name_prefix: str,
                    name_suffix: str, shell: bool, exact_cell_names: Set[str],
                    supply_wrap_mode: SupplyWrapMode) -> Tuple[str, Any]:
        if not self.finalized:
            raise ValueError('This template is not finalized yet')

        cell_name = format_cell_name(self.cell_name, rename_dict, name_prefix, name_suffix,
                                     exact_cell_names, supply_wrap_mode)
        return cell_name, self._layout

    def finalize(self) -> None:
        """Finalize this master instance.
        """
        # create layout
        self.draw_layout()

        # finalize this template
        grid = self.grid
        grid.tech_info.finalize_template(self)

        # construct port objects
        for net_name, port_params in self._port_params.items():
            pin_dict = port_params['pins']
            label = port_params['label']
            hide = port_params['hide']
            if port_params['show']:
                label = port_params['label']
                for lay, geo_list in pin_dict.items():
                    if isinstance(lay, int):
                        for warr in geo_list:
                            self._layout.add_pin_arr(net_name, label, warr.track_id,
                                                     warr.lower, warr.upper)
                    else:
                        for box in geo_list:
                            self._layout.add_pin(lay, net_name, label, box)
            self._ports[net_name] = Port(net_name, pin_dict, label, hide)

        # call super finalize routine
        DesignMaster.finalize(self)

    @property
    def show_pins(self) -> bool:
        """bool: True to show pins."""
        return self._show_pins

    @property
    def sch_params(self) -> Optional[Param]:
        """Optional[Dict[str, Any]]: The schematic parameters dictionary."""
        return self._sch_params

    @sch_params.setter
    def sch_params(self, new_params: Dict[str, Any]) -> None:
        self._sch_params = ImmutableSortedDict(new_params)

    @property
    def template_db(self) -> TemplateDB:
        """TemplateDB: The template database object"""
        # noinspection PyTypeChecker
        return self.master_db

    @property
    def is_empty(self) -> bool:
        """bool: True if this template is empty."""
        return self._layout.is_empty

    @property
    def grid(self) -> RoutingGrid:
        """RoutingGrid: The RoutingGrid object"""
        return self._grid

    @grid.setter
    def grid(self, new_grid: RoutingGrid) -> None:
        self._layout.set_grid(new_grid)
        self._grid = new_grid

    @property
    def tr_colors(self) -> TrackColoring:
        return self._tr_colors

    @property
    def array_box(self) -> Optional[BBox]:
        """Optional[BBox]: The array/abutment bounding box of this template."""
        return self._array_box

    @array_box.setter
    def array_box(self, new_array_box: BBox) -> None:
        if not self._finalized:
            self._array_box = new_array_box
        else:
            raise RuntimeError('Template already finalized.')

    @property
    def fill_box(self) -> Optional[BBox]:
        """Optional[BBox]: The dummy fill bounding box of this template."""
        return self._fill_box

    @fill_box.setter
    def fill_box(self, new_box: BBox) -> None:
        if not self._finalized:
            self._fill_box = new_box
        else:
            raise RuntimeError('Template already finalized.')

    @property
    def top_layer(self) -> int:
        """int: The top layer ID used in this template."""
        if self.size is None:
            if self.prim_top_layer is None:
                raise Exception('Both size and prim_top_layer are unset.')
            return self.prim_top_layer
        return self.size[0]

    @property
    def size(self) -> Optional[SizeType]:
        """Optional[SizeType]: The size of this template, in (layer, nx_blk, ny_blk) format."""
        return self._size

    @property
    def size_defined(self) -> bool:
        """bool: True if size or bounding box has been set."""
        return self.size is not None or self.prim_bound_box is not None

    @property
    def bound_box(self) -> Optional[BBox]:
        """Optional[BBox]: Returns the template BBox.  None if size not set yet."""
        mysize = self.size
        if mysize is None:
            if self.prim_bound_box is None:
                raise ValueError('Both size and prim_bound_box are unset.')
            return self.prim_bound_box

        wblk, hblk = self.grid.get_size_dimension(mysize)
        return BBox(0, 0, wblk, hblk)

    @size.setter
    def size(self, new_size: SizeType) -> None:
        if not self._finalized:
            self._size = new_size
        else:
            raise RuntimeError('Template already finalized.')

    @property
    def layout_cellview(self) -> PyLayCellView:
        """PyLayCellView: The internal layout object."""
        return self._layout

    @property
    def edge_info(self) -> Optional[TemplateEdgeInfo]:
        return self._edge_info

    @property
    def use_color(self) -> bool:
        return self._use_color

    @edge_info.setter
    def edge_info(self, new_info: TemplateEdgeInfo) -> None:
        self._edge_info = new_info

    def get_margin(self, top_layer: int, edge_dir: Direction2D,
                   half_blk_x: bool = True, half_blk_y: bool = True) -> int:
        grid = self.grid
        tech_info = grid.tech_info

        edge_info = self.edge_info
        if edge_info is None:
            # TODO: implement this.  Need to recurse down instance hierarchy
            raise ValueError('Not implemented yet.  See developer.')

        my_edge = self.edge_info.get_edge_params(edge_dir)
        is_vertical = edge_dir.is_vertical
        margin = tech_info.get_margin(is_vertical, my_edge, None)

        blk_size = grid.get_block_size(top_layer, half_blk_x=half_blk_x, half_blk_y=half_blk_y)
        q = blk_size[is_vertical]
        return -(-margin // q) * q

    def get_rect_bbox(self, lay_purp: Tuple[str, str]) -> BBox:
        """Returns the overall bounding box of all rectangles on the given layer.

        Note: currently this does not check primitive instances or vias.

        Parameters
        ----------
        lay_purp: Tuple[str, str]
            the layer/purpose pair.

        Returns
        -------
        box : BBox
            the overall bounding box of the given layer.
        """
        return self._layout.get_rect_bbox(lay_purp[0], lay_purp[1])

    def new_template_with(self, **kwargs: Any) -> TemplateBase:
        """Create a new template with the given parameters.

        This method will update the parameter values with the given dictionary,
        then create a new template with those parameters and return it.

        Parameters
        ----------
        **kwargs : Any
            a dictionary of new parameter values.

        Returns
        -------
        new_temp : TemplateBase
            A new layout master object.
        """
        # get new parameter dictionary.
        new_params = self.params.copy(append=kwargs)
        return self.template_db.new_template(self.__class__, params=new_params)

    def set_size_from_bound_box(self, top_layer_id: int, bbox: BBox, *, round_up: bool = False,
                                half_blk_x: bool = True, half_blk_y: bool = True):
        """Compute the size from overall bounding box.

        Parameters
        ----------
        top_layer_id : int
            the top level routing layer ID that array box is calculated with.
        bbox : BBox
            the overall bounding box
        round_up: bool
            True to round up bounding box if not quantized properly
        half_blk_x : bool
            True to allow half-block widths.
        half_blk_y : bool
            True to allow half-block heights.
        """
        grid = self.grid

        if bbox.xl != 0 or bbox.yl != 0:
            raise ValueError('lower-left corner of overall bounding box must be (0, 0).')

        if grid.size_defined(top_layer_id):
            self.size = grid.get_size_tuple(top_layer_id, bbox.w, bbox.h, round_up=round_up,
                                            half_blk_x=half_blk_x, half_blk_y=half_blk_y)
        else:
            self.prim_top_layer = top_layer_id
            self.prim_bound_box = bbox

    def set_size_from_array_box(self, top_layer_id: int) -> None:
        """Automatically compute the size from array_box.

        Assumes the array box is exactly in the center of the template.

        Parameters
        ----------
        top_layer_id : int
            the top level routing layer ID that array box is calculated with.
        """
        grid = self.grid

        array_box = self.array_box
        if array_box is None:
            raise ValueError("array_box is not set")

        dx = array_box.xl
        dy = array_box.yl
        if dx < 0 or dy < 0:
            raise ValueError('lower-left corner of array box must be in first quadrant.')

        # noinspection PyAttributeOutsideInit
        self.size = grid.get_size_tuple(top_layer_id, 2 * dx + self.array_box.w,
                                        2 * dy + self.array_box.h)

    def get_pin_name(self, name: str) -> str:
        """Get the actual name of the given pin from the renaming dictionary.

        Given a pin name, If this Template has a parameter called 'rename_dict',
        return the actual pin name from the renaming dictionary.

        Parameters
        ----------
        name : str
            the pin name.

        Returns
        -------
        actual_name : str
            the renamed pin name.
        """
        rename_dict = self.params.get('rename_dict', {})
        return rename_dict.get(name, name)

    def get_port(self, name: str = '') -> Port:
        """Returns the port object with the given name.

        Parameters
        ----------
        name : str
            the port terminal name.  If None or empty, check if this template has only one port,
            then return it.

        Returns
        -------
        port : Port
            the port object.
        """
        if not name:
            if len(self._ports) != 1:
                raise ValueError('Template has %d ports != 1.' % len(self._ports))
            name = next(iter(self._ports))
        return self._ports[name]

    def has_port(self, port_name: str) -> bool:
        """Returns True if this template has the given port."""
        return port_name in self._ports

    def port_names_iter(self) -> Iterable[str]:
        """Iterates over port names in this template.

        Yields
        ------
        port_name : str
            name of a port in this template.
        """
        return self._ports.keys()

    def new_template(self, temp_cls: Type[TemplateType], *,
                     params: Optional[Mapping[str, Any]] = None,
                     show_pins: bool = False,
                     grid: Optional[RoutingGrid] = None) -> TemplateType:
        """Create a new template.

        Parameters
        ----------
        temp_cls : Type[TemplateType]
            the template class to instantiate.
        params : Optional[Mapping[str, Any]]
            the parameter dictionary.
        show_pins : bool
            True to pass show_pins in the generated template, if params does not already have
            show_pins.
        grid: Optional[RoutingGrid]
            routing grid for this cell.

        Returns
        -------
        template : TemplateType
            the new template instance.
        """
        if grid is None:
            grid = params.get('grid', self.grid)
        show_pins = params.get('show_pins', show_pins)
        if isinstance(params, ImmutableSortedDict):
            params = params.copy(append=dict(grid=grid, show_pins=show_pins))
        else:
            params['grid'] = grid
            params['show_pins'] = show_pins
        return self.template_db.new_template(params=params, temp_cls=temp_cls)

    def add_instance(self,
                     master: TemplateBase,
                     *,
                     inst_name: str = '',
                     xform: Optional[Transform] = None,
                     nx: int = 1,
                     ny: int = 1,
                     spx: int = 0,
                     spy: int = 0,
                     commit: bool = True,
                     ) -> PyLayInstance:
        """Adds a new (arrayed) instance to layout.

        Parameters
        ----------
        master : TemplateBase
            the master template object.
        inst_name : Optional[str]
            instance name.  If None or an instance with this name already exists,
            a generated unique name is used.
        xform : Optional[Transform]
            the transformation object.
        nx : int
            number of columns.  Must be positive integer.
        ny : int
            number of rows.  Must be positive integer.
        spx : CoordType
            column pitch.  Used for arraying given instance.
        spy : CoordType
            row pitch.  Used for arraying given instance.
        commit : bool
            True to commit the object immediately.

        Returns
        -------
        inst : PyLayInstance
            the added instance.
        """
        if xform is None:
            xform = Transform()

        ref = self._layout.add_instance(master.layout_cellview, inst_name, xform, nx, ny,
                                        spx, spy, False)
        ans = PyLayInstance(self, master, ref)
        if commit:
            ans.commit()

        self._instances[ans.name] = ans
        self._use_color = self._use_color or master.use_color
        return ans

    def add_instance_primitive(self,
                               lib_name: str,
                               cell_name: str,
                               *,
                               xform: Optional[Transform] = None,
                               view_name: str = 'layout',
                               inst_name: str = '',
                               nx: int = 1,
                               ny: int = 1,
                               spx: int = 0,
                               spy: int = 0,
                               params: Optional[Dict[str, Any]] = None,
                               commit: bool = True,
                               **kwargs: Any,
                               ) -> PyLayInstRef:
        """Adds a new (arrayed) primitive instance to layout.

        Parameters
        ----------
        lib_name : str
            instance library name.
        cell_name : str
            instance cell name.
        xform : Optional[Transform]
            the transformation object.
        view_name : str
            instance view name.  Defaults to 'layout'.
        inst_name : Optional[str]
            instance name.  If None or an instance with this name already exists,
            a generated unique name is used.
        nx : int
            number of columns.  Must be positive integer.
        ny : int
            number of rows.  Must be positive integer.
        spx : CoordType
            column pitch.  Used for arraying given instance.
        spy : CoordType
            row pitch.  Used for arraying given instance.
        params : Optional[Dict[str, Any]]
            the parameter dictionary.  Used for adding pcell instance.
        commit : bool
            True to commit the object immediately.
        **kwargs : Any
            additional arguments.  Usually implementation specific.

        Returns
        -------
        ref : PyLayInstRef
            A reference to the primitive instance.
        """
        if not params:
            params = kwargs
        else:
            params.update(kwargs)
        if xform is None:
            xform = Transform()

        # TODO: support pcells
        if params:
            raise ValueError("layout pcells not supported yet; see developer")

        blackbox_gds: Path = Path(os.environ['BAG_TECH_CONFIG_DIR']) / 'blackbox_gds' / lib_name / f'{cell_name}.gds'
        if blackbox_gds not in self._blackbox_gds:
            self._blackbox_gds.append(blackbox_gds)
        return self._layout.add_prim_instance(lib_name, cell_name, view_name, inst_name, xform,
                                              nx, ny, spx, spy, commit)

    def is_horizontal(self, layer: str) -> bool:
        """Returns True if the given layer has no direction or is horizontal."""
        lay_id = self._grid.tech_info.get_layer_id(layer)
        return (lay_id is None) or self._grid.is_horizontal(lay_id)

    def add_rect(self, lay_purp: Tuple[str, str], bbox: BBox, commit: bool = True) -> PyRect:
        """Add a new rectangle.

        Parameters
        ----------
        lay_purp: Tuple[str, str]
            the layer/purpose pair.
        bbox : BBox
            the rectangle bounding box.
        commit : bool
            True to commit the object immediately.

        Returns
        -------
        rect : PyRect
            the added rectangle.
        """
        return self._layout.add_rect(lay_purp[0], lay_purp[1], bbox, commit)

    def add_rect_array(self, lay_purp: Tuple[str, str], bbox: BBox,
                       nx: int = 1, ny: int = 1, spx: int = 0, spy: int = 0) -> None:
        """Add a new rectangle array.
        """
        self._layout.add_rect_arr(lay_purp[0], lay_purp[1], bbox, nx, ny, spx, spy)

    def add_bbox_array(self, lay_purp: Tuple[str, str], barr: BBoxArray) -> None:
        """Add a new rectangle array.

        Parameters
        ----------
        lay_purp: Tuple[str, str]
            the layer/purpose pair.
        barr : BBoxArray
            the rectangle bounding box array.
        """
        self._layout.add_rect_arr(lay_purp[0], lay_purp[1], barr)

    def add_bbox_collection(self, lay_purp: Tuple[str, str], bcol: BBoxCollection) -> None:
        self._layout.add_rect_list(lay_purp[0], lay_purp[1], bcol)

    def has_res_metal(self) -> bool:
        return self._grid.tech_info.has_res_metal()

    def add_res_metal(self, layer_id: int, bbox: BBox) -> None:
        """Add a new metal resistor.

        Parameters
        ----------
        layer_id : int
            the metal layer ID.
        bbox : BBox
            the resistor bounding box.
        """
        if self.has_res_metal():
            for lay, purp in self._grid.tech_info.get_res_metal_layers(layer_id):
                self._layout.add_rect(lay, purp, bbox, True)
        else:
            raise ValueError('res_metal does not exist in the process.')

    def add_path(self, lay_purp: Tuple[str, str], width: int, points: List[PointType],
                 start_style: PathStyle, *, join_style: PathStyle = PathStyle.round,
                 stop_style: Optional[PathStyle] = None, commit: bool = True) -> PyPath:
        """Add a new path.

        Parameters
        ----------
        lay_purp: Tuple[str, str]
            the layer/purpose pair.
        width : int
            the path width.
        points : List[PointType]
            points defining this path.
        start_style : PathStyle
            the path beginning style.
        join_style : PathStyle
            path style for the joints.
        stop_style : Optional[PathStyle]
            the path ending style.  Defaults to start style.
        commit : bool
            True to commit the object immediately.

        Returns
        -------
        path : PyPath
            the added path object.
        """
        if stop_style is None:
            stop_style = start_style
        half_width = width // 2
        return self._layout.add_path(lay_purp[0], lay_purp[1], points, half_width, start_style,
                                     stop_style, join_style, commit)

    def add_path45_bus(self, lay_purp: Tuple[str, str], points: List[PointType], widths: List[int],
                       spaces: List[int], start_style: PathStyle, *,
                       join_style: PathStyle = PathStyle.round,
                       stop_style: Optional[PathStyle] = None, commit: bool = True) -> PyPath:
        """Add a path bus that only contains 45 degree turns.

        Parameters
        ----------
        lay_purp: Tuple[str, str]
            the layer/purpose pair.
        points : List[PointType]
            points defining this path.
        widths : List[int]
            width of each path in the bus.
        spaces : List[int]
            space between each path.
        start_style : PathStyle
            the path beginning style.
        join_style : PathStyle
            path style for the joints.
        stop_style : Optional[PathStyle]
            the path ending style.  Defaults to start style.
        commit : bool
            True to commit the object immediately.

        Returns
        -------
        path : PyPath
            the added path object.
        """
        if stop_style is None:
            stop_style = start_style
        return self._layout.add_path45_bus(lay_purp[0], lay_purp[1], points, widths, spaces,
                                           start_style, stop_style, join_style, commit)

    def add_polygon(self, lay_purp: Tuple[str, str], points: List[PointType],
                    commit: bool = True) -> PyPolygon:
        """Add a new polygon.

        Parameters
        ----------
        lay_purp: Tuple[str, str]
            the layer/purpose pair.
        points : List[PointType]
            vertices of the polygon.
        commit : bool
            True to commit the object immediately.

        Returns
        -------
        polygon : PyPolygon
            the added polygon object.
        """
        return self._layout.add_poly(lay_purp[0], lay_purp[1], points, commit)

    def add_blockage(self, layer: str, blk_type: BlockageType, points: List[PointType],
                     commit: bool = True) -> PyBlockage:
        """Add a new blockage object.

        Parameters
        ----------
        layer : str
            the layer name.
        blk_type : BlockageType
            the blockage type.
        points : List[PointType]
            vertices of the blockage object.
        commit : bool
            True to commit the object immediately.

        Returns
        -------
        blockage : PyBlockage
            the added blockage object.
        """
        return self._layout.add_blockage(layer, blk_type, points, commit)

    def add_boundary(self, bnd_type: BoundaryType, points: List[PointType],
                     commit: bool = True) -> PyBoundary:
        """Add a new boundary.

        Parameters
        ----------
        bnd_type : str
            the boundary type.
        points : List[PointType]
            vertices of the boundary object.
        commit : bool
            True to commit the object immediately.

        Returns
        -------
        boundary : PyBoundary
            the added boundary object.
        """
        return self._layout.add_boundary(bnd_type, points, commit)

    def add_cell_boundary(self, bbox: BBox) -> None:
        """Adds cell boundary in this template.

        By default, this method is called when finalizing a template (although the process
        implementation may override this behavior) to set the cell boundary, which is generally
        used for DRC or P&R purposes.

        This method can only be called once from the template.  All calls after the first one will
        be ignored.  Therefore, if you need to set the cell boundary to be something other than
        the template's bounding box, you can call this in the draw_layout() method.

        Parameters
        ----------
        bbox : BBox
            the cell boundary bounding box.
        """
        if not self._cell_boundary_added:
            self._cell_boundary_added = True
            self.grid.tech_info.add_cell_boundary(self, bbox)

    def disable_cell_boundary(self) -> None:
        """Disable cell boundary drawing in this template."""
        self._cell_boundary_added = True

    def reexport(self, port: Port, *,
                 net_name: str = '', label: str = '', show: Optional[bool] = None,
                 hide: Optional[bool] = None, connect: bool = False) -> None:
        """Re-export the given port object.

        Add all geometries in the given port as pins with optional new name
        and label.

        Parameters
        ----------
        port : Port
            the Port object to re-export.
        net_name : str
            the new net name.  If not given, use the port's current net name.
        label : str
            the label.  If not given, use net_name.
        show : Optional[bool]
            True to draw the pin in layout.  If None, use self.show_pins
        hide: Optional[bool]
            if given, it overrides the hide flag of the port, otherwise the default is used.
        connect : bool
            True to enable connection by name.
        """
        if show is None:
            show = self._show_pins

        net_name = net_name or port.net_name
        if not label:
            if net_name != port.net_name:
                if port.label.endswith(':'):
                    # inherit connect setting of the port
                    label = net_name + ':'
                else:
                    label = net_name
            else:
                label = port.label
        if connect and label[-1] != ':':
            label += ':'

        if hide is None:
            hide = port.hidden

        show = show and not hide
        if net_name not in self._port_params:
            self._port_params[net_name] = dict(label=label, pins={}, show=show, hide=hide)

        port_params = self._port_params[net_name]
        # check labels is consistent.
        if port_params['label'] != label:
            msg = 'Current port label = %s != specified label = %s'
            raise ValueError(msg % (port_params['label'], label))
        if port_params['show'] != show:
            raise ValueError('Conflicting show port specification.')
        if port_params['hide'] != hide:
            raise ValueError('Conflicting hide port specification.')

        # export all port geometries
        port_pins = port_params['pins']
        for lay, geo_list in port.items():
            cur_geo_list = port_pins.get(lay, None)
            if cur_geo_list is None:
                port_pins[lay] = cur_geo_list = []
            cur_geo_list.extend(geo_list)

    def add_pin_primitive(self, net_name: str, layer: str, bbox: BBox, *,
                          label: str = '', show: Optional[bool] = None, hide: bool = False,
                          connect: bool = False):
        """Add a primitive pin to the layout.

        Parameters
        ----------
        net_name : str
            the net name associated with the pin.
        layer : str
            the pin layer name.
        bbox : BBox
            the pin bounding box.
        label : str
            the label of this pin.  If None or empty, defaults to be the net_name.
            this argument is used if you need the label to be different than net name
            for LVS purposes.  For example, unconnected pins usually need a colon after
            the name to indicate that LVS should short those pins together.
        show : Optional[bool]
            True to draw the pin in layout. If None, use self.show_pins
        hide : bool
            True to add a hidden pin.
        connect : bool
            True to enable connection by name.
        """
        if show is None:
            show = self._show_pins
        show = show and not hide

        label = label or net_name
        if connect and label[-1] != ':':
            label += ':'

        port_params = self._port_params.get(net_name, None)
        if port_params is None:
            self._port_params[net_name] = port_params = dict(label=label, pins={},
                                                             show=show, hide=hide)
        else:
            # check labels is consistent.
            if port_params['label'] != label:
                msg = 'Current port label = %s != specified label = %s'
                raise ValueError(msg % (port_params['label'], label))
            if port_params['show'] != show:
                raise ValueError('Conflicting show port specification.')
            if port_params['hide'] != hide:
                raise ValueError('Conflicting hide port specification.')

        port_pins = port_params['pins']

        if layer in port_pins:
            port_pins[layer].append(bbox)
        else:
            port_pins[layer] = [bbox]

    def add_label(self, label: str, lay_purp: Tuple[str, str], bbox: BBox) -> None:
        """Adds a label to the layout.

        This is mainly used to add voltage text labels.

        Parameters
        ----------
        label : str
            the label text.
        lay_purp: Tuple[str, str]
            the layer/purpose pair.
        bbox : BBox
            the label bounding box.
        """
        w = bbox.w
        text_h = bbox.h
        if text_h > w:
            orient = Orientation.R90
            text_h = w
        else:
            orient = Orientation.R0
        xform = Transform(bbox.xm, bbox.ym, orient)
        self._layout.add_label(lay_purp[0], lay_purp[1], xform, label, text_h)

    def add_pin(self, net_name: str, wire_arr_list: Union[WireArray, List[WireArray]],
                *, label: str = '', show: Optional[bool] = None,
                mode: PinMode = PinMode.ALL, hide: bool = False, connect: bool = False) -> None:
        """Add new pin to the layout.

        If one or more pins with the same net name already exists,
        they'll be grouped under the same port.

        Parameters
        ----------
        net_name : str
            the net name associated with the pin.
        wire_arr_list : Union[WireArray, List[WireArray]]
            WireArrays representing the pin geometry.
        label : str
            the label of this pin.  If None or empty, defaults to be the net_name.
            this argument is used if you need the label to be different than net name
            for LVS purposes.  For example, unconnected pins usually need a colon after
            the name to indicate that LVS should short those pins together.
        show : Optional[bool]
            if True, draw the pin in layout.  If None, use self.show_pins
        mode : PinMode
            location of the pin relative to the WireArray.
        hide : bool
            True if this is a hidden pin.
        connect : bool
            True to enable connection by name.
        """
        if show is None:
            show = self._show_pins
        show = show and not hide

        label = label or net_name
        if connect and label[-1] != ':':
            label += ':'

        port_params = self._port_params.get(net_name, None)
        if port_params is None:
            self._port_params[net_name] = port_params = dict(label=label, pins={},
                                                             show=show, hide=hide)
        else:
            # check labels is consistent.
            if port_params['label'] != label:
                msg = 'Current port label = %s != specified label = %s'
                raise ValueError(msg % (port_params['label'], label))
            if port_params['show'] != show:
                raise ValueError('Conflicting show port specification.')
            if port_params['hide'] != hide:
                raise ValueError('Conflicting hide port specification.')

        grid = self._grid
        for warr in WireArray.wire_grp_iter(wire_arr_list):
            # add pin array to port_pins
            tid = warr.track_id.copy_with(grid)
            layer_id = tid.layer_id
            if mode is not PinMode.ALL:
                # create new pin WireArray that's snapped to the edge
                cur_w = grid.get_wire_total_width(layer_id, tid.width)
                wl = warr.lower
                wu = warr.upper
                pin_len = min(grid.get_next_length(layer_id, tid.width, cur_w, even=True),
                              wu - wl)
                if mode is PinMode.LOWER:
                    wu = wl + pin_len
                elif mode is PinMode.UPPER:
                    wl = wu - pin_len
                else:
                    wl = (wl + wu - pin_len) // 2
                    wu = wl + pin_len
                warr = WireArray(tid, wl, wu)

            port_pins = port_params['pins']
            if layer_id not in port_pins:
                port_pins[layer_id] = [warr]
            else:
                port_pins[layer_id].append(warr)

        self._use_color = True

    def add_via(self, bbox: BBox, bot_lay_purp: Tuple[str, str], top_lay_purp: Tuple[str, str],
                bot_dir: Orient2D, *, extend: bool = True, top_dir: Optional[Orient2D] = None,
                add_layers: bool = False, commit: bool = True) -> PyVia:
        """Adds an arrayed via object to the layout.

        Parameters
        ----------
        bbox : BBox
            the via bounding box, not including extensions.
        bot_lay_purp : Tuple[str. str]
            the bottom layer/purpose pair.
        top_lay_purp : Tuple[str, str]
            the top layer/purpose pair.
        bot_dir : Orient2D
            the bottom layer extension direction.
        extend : bool
            True if via extension can be drawn outside of the box.
        top_dir : Optional[Orient2D]
            top layer extension direction.  Defaults to be perpendicular to bottom layer direction.
        add_layers : bool
            True to add metal rectangles on top and bottom layers.
        commit : bool
            True to commit via immediately.

        Returns
        -------
        via : PyVia
            the new via object.
        """
        tech_info = self._grid.tech_info
        via_info = tech_info.get_via_info(bbox, Direction.LOWER, bot_lay_purp[0],
                                          top_lay_purp[0],
                                          bot_dir, purpose=bot_lay_purp[1],
                                          adj_purpose=top_lay_purp[1],
                                          extend=extend, adj_ex_dir=top_dir)

        if via_info is None:
            raise ValueError('Cannot create via between layers {} and {} '
                             'with BBox: {}'.format(bot_lay_purp, top_lay_purp, bbox))

        table = via_info['params']
        via_id = table['id']
        xform = table['xform']
        via_param = table['via_param']

        return self._layout.add_via(xform, via_id, via_param, add_layers, commit)

    def add_via_arr(self, barr: BBoxArray, bot_lay_purp: Tuple[str, str],
                    top_lay_purp: Tuple[str, str], bot_dir: Orient2D, *, extend: bool = True,
                    top_dir: Optional[Orient2D] = None, add_layers: bool = False) -> Dict[str, Any]:
        """Adds an arrayed via object to the layout.

        Parameters
        ----------
        barr : BBoxArray
            the BBoxArray representing the via bounding boxes, not including extensions.
        bot_lay_purp : Tuple[str. str]
            the bottom layer/purpose pair.
        top_lay_purp : Tuple[str, str]
            the top layer/purpose pair.
        bot_dir : Orient2D
            the bottom layer extension direction.
        extend : bool
            True if via extension can be drawn outside of the box.
        top_dir : Optional[Orient2D]
            top layer extension direction.  Defaults to be perpendicular to bottom layer direction.
        add_layers : bool
            True to add metal rectangles on top and bottom layers.

        Returns
        -------
        via_info : Dict[str, Any]
            the via information dictionary.
        """
        tech_info = self._grid.tech_info
        base_box = barr.base
        via_info = tech_info.get_via_info(base_box, Direction.LOWER, bot_lay_purp[0],
                                          top_lay_purp[0], bot_dir, purpose=bot_lay_purp[1],
                                          adj_purpose=top_lay_purp[1], extend=extend,
                                          adj_ex_dir=top_dir)

        if via_info is None:
            raise ValueError('Cannot create via between layers {} and {} '
                             'with BBox: {}'.format(bot_lay_purp, top_lay_purp, base_box))

        table = via_info['params']
        via_id = table['id']
        xform = table['xform']
        via_param = table['via_param']

        self._layout.add_via_arr(xform, via_id, via_param, add_layers, barr.nx, barr.ny,
                                 barr.spx, barr.spy)

        return via_info

    def add_via_primitive(self, via_type: str, xform: Transform, cut_width: int, cut_height: int,
                          *, num_rows: int = 1, num_cols: int = 1, sp_rows: int = 0,
                          sp_cols: int = 0, enc1: Tuple[int, int, int, int] = (0, 0, 0, 0),
                          enc2: Tuple[int, int, int, int] = (0, 0, 0, 0), nx: int = 1, ny: int = 1,
                          spx: int = 0, spy: int = 0, priority: int = 1) -> None:
        """Adds via(s) by specifying all parameters.

        Parameters
        ----------
        via_type : str
            the via type name.
        xform: Transform
            the transformation object.
        cut_width : CoordType
            via cut width.  This is used to create rectangle via.
        cut_height : CoordType
            via cut height.  This is used to create rectangle via.
        num_rows : int
            number of via cut rows.
        num_cols : int
            number of via cut columns.
        sp_rows : CoordType
            spacing between via cut rows.
        sp_cols : CoordType
            spacing between via cut columns.
        enc1 : Optional[List[CoordType]]
            a list of left, right, top, and bottom enclosure values on bottom layer.
            Defaults to all 0.
        enc2 : Optional[List[CoordType]]
            a list of left, right, top, and bottom enclosure values on top layer.
            Defaults to all 0.
        nx : int
            number of columns.
        ny : int
            number of rows.
        spx : int
            column pitch.
        spy : int
            row pitch.
        priority : int
            via priority, defaults to 1
        """
        l1, r1, t1, b1 = enc1
        l2, r2, t2, b2 = enc2
        param = ViaParam(num_cols, num_rows, cut_width, cut_height, sp_cols, sp_rows,
                         l1, r1, t1, b1, l2, r2, t2, b2, priority)
        self._layout.add_via_arr(xform, via_type, param, True, nx, ny, spx, spy)

    def add_via_on_grid(self, tid1: TrackID, tid2: TrackID, *, extend: bool = True
                        ) -> Tuple[Tuple[int, int], Tuple[int, int]]:
        """Add a via on the routing grid.

        Parameters
        ----------
        tid1 : TrackID
            the first TrackID
        tid2 : TrackID
            the second TrackID
        extend : bool
            True to extend outside the via bounding box.
        """
        return self._layout.add_via_on_intersections(tid1, tid2, COORD_MIN, COORD_MAX,
                                                     COORD_MIN, COORD_MAX, extend, False)

    def extend_wires(self, warr_list: Union[WireArray, List[Optional[WireArray]]], *,
                     lower: Optional[int] = None, upper: Optional[int] = None,
                     min_len_mode: Optional[int] = None) -> List[Optional[WireArray]]:
        """Extend the given wires to the given coordinates.

        Parameters
        ----------
        warr_list : Union[WireArray, List[Optional[WireArray]]]
            the wires to extend.
        lower : Optional[int]
            the wire lower coordinate.
        upper : Optional[int]
            the wire upper coordinate.
        min_len_mode : Optional[int]
            If not None, will extend track so it satisfy minimum length requirement.
            Use -1 to extend lower bound, 1 to extend upper bound, 0 to extend both equally.

        Returns
        -------
        warr_list : List[Optional[WireArray]]
            list of added wire arrays.
            If any elements in warr_list were None, they will be None in the return.
        """
        grid = self._grid

        new_warr_list = []
        for warr in WireArray.wire_grp_iter(warr_list):
            if warr is None:
                new_warr_list.append(None)
            else:
                tid = warr.track_id.copy_with(grid)
                wlower = warr.lower
                wupper = warr.upper
                if lower is None:
                    cur_lower = wlower
                else:
                    cur_lower = min(lower, wlower)
                if upper is None:
                    cur_upper = wupper
                else:
                    cur_upper = max(upper, wupper)
                if min_len_mode is not None:
                    # extend track to meet minimum length
                    # make sure minimum length is even so that middle coordinate exists
                    tr_len = cur_upper - cur_lower
                    next_len = grid.get_next_length(tid.layer_id, tid.width, tr_len, even=True)
                    if next_len > tr_len:
                        ext = next_len - tr_len
                        if min_len_mode < 0:
                            cur_lower -= ext
                        elif min_len_mode > 0:
                            cur_upper += ext
                        else:
                            cur_lower -= ext // 2
                            cur_upper = cur_lower + next_len

                new_warr = WireArray(tid, cur_lower, cur_upper)
                self._layout.add_warr(tid, cur_lower, cur_upper)
                new_warr_list.append(new_warr)

        self._use_color = True
        return new_warr_list

    def add_wires(self, layer_id: int, track_idx: TrackType, lower: int, upper: int, *,
                  width: int = 1, num: int = 1, pitch: TrackType = 1) -> WireArray:
        """Add the given wire(s) to this layout.

        Parameters
        ----------
        layer_id : int
            the wire layer ID.
        track_idx : TrackType
            the smallest wire track index.
        lower : CoordType
            the wire lower coordinate.
        upper : CoordType
            the wire upper coordinate.
        width : int
            the wire width in number of tracks.
        num : int
            number of wires.
        pitch : TrackType
            the wire pitch.

        Returns
        -------
        warr : WireArray
            the added WireArray object.
        """
        tid = TrackID(layer_id, track_idx, width=width, num=num, pitch=pitch, grid=self._grid)
        warr = WireArray(tid, lower, upper)
        self._layout.add_warr(tid, lower, upper)
        self._use_color = True
        return warr

    def add_matched_wire(self, warr: WireArray, coord: int, layer_id: int) -> WireArray:
        """Adds a wire (without any via), matched to a provided wire array.
        The mirroring takes place with respect to a coordinate and the track direction on the
        layer of the coordinate

        Parameters
        ----------
        warr : WireArray
            the original wire array for which a matched wire should be drawn
        coord : int
            the coordinate which is used for mirroring
        layer_id : int
            the layer_id of the coordinate. this argument is used to figure out the axis around
            which things should be mirrored

        Returns
        -------
        warr : WireArray
            the added WireArray object.
        """
        grid = self._grid
        tid = warr.track_id
        wire_layer = warr.layer_id
        wire_dir = grid.get_direction(wire_layer)
        ref_dir = grid.get_direction(layer_id)

        if wire_dir is not ref_dir:
            # if wire and reference have different orientation
            new_lower = 2 * coord - warr.upper
            new_upper = 2 * coord - warr.lower
            self.add_wires(wire_layer, tid.base_index, new_lower, new_upper)
            return WireArray(tid, new_lower, new_upper)

        coord_tidx = grid.coord_to_track(layer_id, coord)
        new_tidx = 2 * coord_tidx - tid.base_index
        new_tid = TrackID(wire_layer, new_tidx, width=tid.width, num=tid.num,
                          pitch=tid.pitch, grid=grid)
        self.add_wires(wire_layer, new_tidx, warr.lower, warr.upper)
        return WireArray(new_tid, warr.lower, warr.upper)

    def connect_to_tracks_with_dummy_wires(self,
                                           wire_arr_list: Union[WireArray, List[WireArray]],
                                           track_id: TrackID,
                                           ref_coord: int,
                                           ref_layer_id: int,
                                           *,
                                           wire_lower: Optional[int] = None,
                                           wire_upper: Optional[int] = None,
                                           track_lower: Optional[int] = None,
                                           track_upper: Optional[int] = None,
                                           min_len_mode: MinLenMode = None,
                                           ret_wire_list: Optional[List[WireArray]] = None,
                                           debug: bool = False) -> Optional[WireArray]:
        """Implements connect_to_tracks but with matched wires drawn simultaneously
         Parameters
        ----------
        wire_arr_list : Union[WireArray, List[WireArray]]
            list of WireArrays to connect to track.
        track_id : TrackID
            TrackID that specifies the track(s) to connect the given wires to.
        ref_coord: int
            the coordinate which is used for mirroring
        ref_layer_id: int
            the layer_id of the coordinate. this argument is used to figure out the axis around
            which things should be mirrored
        wire_lower : Optional[CoordType]
            if given, extend wire(s) to this lower coordinate.
        wire_upper : Optional[CoordType]
            if given, extend wire(s) to this upper coordinate.
        track_lower : Optional[CoordType]
            if given, extend track(s) to this lower coordinate.
        track_upper : Optional[CoordType]
            if given, extend track(s) to this upper coordinate.
        min_len_mode : MinLenMode
            the minimum length extension mode.
        ret_wire_list : Optional[List[WireArray]]
            If not none, extended wires that are created will be appended to this list.
        debug : bool
            True to print debug messages.

        Returns
        -------
        wire_arr : Optional[WireArray]
            WireArray representing the tracks created.
        """
        if ret_wire_list is None:
            ret_wire_list = []
        track_warr = self.connect_to_tracks(wire_arr_list,
                                            track_id,
                                            wire_lower=wire_lower,
                                            wire_upper=wire_upper,
                                            track_lower=track_lower,
                                            track_upper=track_upper,
                                            min_len_mode=min_len_mode,
                                            ret_wire_list=ret_wire_list,
                                            debug=debug)
        self.add_matched_wire(track_warr, ref_coord, ref_layer_id)
        for warr in ret_wire_list:
            self.add_matched_wire(warr, ref_coord, ref_layer_id)

        return track_warr

    def connect_wire_to_coord(self, wire: WireArray, layer_id: int, coord: int,
                              min_len_mode: MinLenMode = MinLenMode.NONE,
                              round_mode: RoundMode = RoundMode.NONE) -> WireArray:
        """ Connects a given wire to a wire on the next/previous layer aligned with a given
        coordinate.

        Parameters
        ----------
        wire : WireArray
            wire object to be connected.
        layer_id: int
            the wire layer ID.
        coord : CoordType
            the coordinate to be used for alignment.
        min_len_mode : MinLenMode
            the minimum length extension mode used in connect_to_tracks.
        round_mode: RoundMode
            the rounding mode used in coord_to_track conversion.

        Returns
        -------
        warr : WireArray
            the added WireArray object.
        """
        if layer_id not in [wire.layer_id + 1, wire.layer_id - 1]:
            raise ValueError(f'cannot connect wire of layer {wire.layer_id} to layer {layer_id}')
        tidx = self.grid.coord_to_track(layer_id, coord, round_mode)
        tid = TrackID(layer_id, tidx, width=wire.track_id.width)
        warr = self.connect_to_tracks(wire, tid, min_len_mode=min_len_mode)
        return warr

    def add_res_metal_warr(self, layer_id: int, track_idx: TrackType, lower: int, upper: int,
                           **kwargs: Any) -> Param:
        """Add metal resistor as WireArray to this layout.

        Parameters
        ----------
        layer_id : int
            the wire layer ID.
        track_idx : TrackType
            the smallest wire track index.
        lower : CoordType
            the wire lower coordinate.
        upper : CoordType
            the wire upper coordinate.
        **kwargs :
            optional arguments to add_wires()

        Returns
        -------
        sch_params : Dict[str, Any]
            the metal resistor schematic parameters dictionary.
        """
        warr = self.add_wires(layer_id, track_idx, lower, upper, **kwargs)

        wdir = self.grid.get_direction(layer_id)
        npar = 0
        w = 0
        for _, _, box in warr.wire_iter(self._tr_colors):
            self.add_res_metal(layer_id, box)
            npar += 1
            if w == 0:
                w = box.get_dim(wdir.perpendicular().value)

        ans = dict(
            w=w,
            l=upper - lower,
            layer=layer_id,
            npar=npar,
        )
        return ImmutableSortedDict(ans)

    def add_mom_cap(self, cap_box: BBox, bot_layer: int, num_layer: int, *,
                    port_widths: Optional[Mapping[int, int]] = None,
                    port_plow: Optional[Mapping[int, bool]] = None,
                    array: bool = False,
                    cap_wires_list: Optional[List[Tuple[Tuple[str, str], Tuple[str, str],
                                                        BBoxArray, BBoxArray]]] = None,
                    cap_type: str = 'standard'
                    ) -> Dict[int, Tuple[List[WireArray], List[WireArray]]]:
        """Draw mom cap in the defined bounding box."""

        empty_dict = {}
        if num_layer <= 1:
            raise ValueError('Must have at least 2 layers for MOM cap.')
        if port_widths is None:
            port_widths = empty_dict
        if port_plow is None:
            port_plow = empty_dict

        grid = self.grid
        tech_info = grid.tech_info

        top_layer = bot_layer + num_layer - 1
        cap_info = MOMCapInfo(tech_info.tech_params['mom_cap'][cap_type], port_widths, port_plow)
        via_ext_dict = get_cap_via_extensions(cap_info, grid, bot_layer, top_layer)

        # find port locations and cap boundaries.
        port_tracks: Dict[int, Tuple[List[int], List[int]]] = {}
        cap_bounds: Dict[int, Tuple[int, int]] = {}
        cap_exts: Dict[int, Tuple[int, int]] = {}
        for cur_layer in range(bot_layer, top_layer + 1):
            cap_w, cap_sp, cap_margin, num_ports = cap_info.get_cap_specs(cur_layer)
            port_tr_w = cap_info.get_port_tr_w(cur_layer)
            port_tr_sep = grid.get_sep_tracks(cur_layer, port_tr_w, port_tr_w)

            dir_idx = grid.get_direction(cur_layer).value
            coord0, coord1 = cap_box.get_interval(1 - dir_idx)
            # get max via extension on adjacent layers
            adj_via_ext = 0
            if cur_layer != bot_layer:
                adj_via_ext = via_ext_dict[cur_layer - 1]
            if cur_layer != top_layer:
                adj_via_ext = max(adj_via_ext, via_ext_dict[cur_layer + 1])
            # find track indices
            if array:
                tidx0 = grid.coord_to_track(cur_layer, coord0)
                tidx1 = grid.coord_to_track(cur_layer, coord1)
            else:
                tidx0 = grid.find_next_track(cur_layer, coord0 + adj_via_ext, tr_width=port_tr_w,
                                             mode=RoundMode.GREATER_EQ)
                tidx1 = grid.find_next_track(cur_layer, coord1 - adj_via_ext, tr_width=port_tr_w,
                                             mode=RoundMode.LESS_EQ)

            if tidx0 + 2 * num_ports * port_tr_sep >= tidx1:
                raise ValueError('Cannot draw MOM cap; '
                                 f'not enough space between ports on layer {cur_layer}.')

            # compute space from MOM cap wires to port wires
            cap_margin = max(cap_margin, grid.get_min_space(cur_layer, port_tr_w))
            lower_tracks = [tidx0 + idx * port_tr_sep for idx in range(num_ports)]
            upper_tracks = [tidx1 - idx * port_tr_sep for idx in range(num_ports - 1, -1, -1)]

            tr_ll = grid.get_wire_bounds(cur_layer, lower_tracks[0], width=port_tr_w)[0]
            tr_lu = grid.get_wire_bounds(cur_layer, lower_tracks[num_ports - 1], width=port_tr_w)[1]
            tr_ul = grid.get_wire_bounds(cur_layer, upper_tracks[0], width=port_tr_w)[0]
            tr_uu = grid.get_wire_bounds(cur_layer, upper_tracks[num_ports - 1], width=port_tr_w)[1]
            port_tracks[cur_layer] = (lower_tracks, upper_tracks)
            cap_bounds[cur_layer] = (tr_lu + cap_margin, tr_ul - cap_margin)
            cap_exts[cur_layer] = (tr_ll, tr_uu)

        port_dict: Dict[int, Tuple[List[WireArray], List[WireArray]]] = {}
        cap_wire_dict: Dict[int, Tuple[Tuple[str, str], Tuple[str, str], BBoxArray, BBoxArray]] = {}
        # draw ports/wires
        for cur_layer in range(bot_layer, top_layer + 1):
            port_plow = cap_info.get_port_plow(cur_layer)
            port_tr_w = cap_info.get_port_tr_w(cur_layer)
            cap_w, cap_sp, cap_margin, num_ports = cap_info.get_cap_specs(cur_layer)

            # find port/cap wires lower/upper coordinates
            lower = COORD_MAX
            upper = COORD_MIN
            if cur_layer != top_layer:
                lower, upper = cap_exts[cur_layer + 1]
            if cur_layer != bot_layer:
                tmpl, tmpu = cap_exts[cur_layer - 1]
                lower = min(lower, tmpl)
                upper = max(upper, tmpu)

            via_ext = via_ext_dict[cur_layer]
            lower -= via_ext
            upper += via_ext

            # draw ports
            lower_tracks, upper_tracks = port_tracks[cur_layer]
            lower_warrs = [self.add_wires(cur_layer, tr_idx, lower, upper, width=port_tr_w)
                           for tr_idx in lower_tracks]
            upper_warrs = [self.add_wires(cur_layer, tr_idx, lower, upper, width=port_tr_w)
                           for tr_idx in upper_tracks]

            # assign port wires to positive/negative terminals
            num_ports = len(lower_warrs)
            if port_plow:
                if num_ports == 1:
                    plist = lower_warrs
                    nlist = upper_warrs
                else:
                    plist = [lower_warrs[0], upper_warrs[0]]
                    nlist = [lower_warrs[1], upper_warrs[1]]
            else:
                if num_ports == 1:
                    plist = upper_warrs
                    nlist = lower_warrs
                else:
                    plist = [lower_warrs[1], upper_warrs[1]]
                    nlist = [lower_warrs[0], upper_warrs[0]]

            # save ports
            port_dict[cur_layer] = plist, nlist

            # compute cap wires BBoxArray
            cap_bndl, cap_bndh = cap_bounds[cur_layer]
            cap_tot_space = cap_bndh - cap_bndl
            cap_pitch = cap_w + cap_sp
            num_cap_wires = cap_tot_space // cap_pitch
            cap_bndl += (cap_tot_space - (num_cap_wires * cap_pitch - cap_sp)) // 2

            cur_dir = grid.get_direction(cur_layer)
            cap_box0 = BBox(cur_dir, lower, upper, cap_bndl, cap_bndl + cap_w)
            lay_purp_list = tech_info.get_lay_purp_list(cur_layer)
            num_lay_purp = len(lay_purp_list)
            assert num_lay_purp <= 2, 'This method now only works for 1 or 2 colors.'
            num0 = (num_cap_wires + 1) // 2
            num1 = num_cap_wires - num0
            barr_pitch = cap_pitch * 2
            cap_box1 = cap_box0.get_move_by_orient(cur_dir, dt=0, dp=cap_pitch)
            barr0 = BBoxArray(cap_box0, cur_dir, np=num0, spp=barr_pitch)
            barr1 = BBoxArray(cap_box1, cur_dir, np=num1, spp=barr_pitch)
            if port_plow:
                capp_barr = barr1
                capn_barr = barr0
                capp_lp = lay_purp_list[-1]
                capn_lp = lay_purp_list[0]
            else:
                capp_barr = barr0
                capn_barr = barr1
                capp_lp = lay_purp_list[0]
                capn_lp = lay_purp_list[-1]

            # draw cap wires
            self.add_bbox_array(capp_lp, capp_barr)
            self.add_bbox_array(capn_lp, capn_barr)
            # save caps
            cap_barr_tuple = (capp_lp, capn_lp, capp_barr, capn_barr)
            cap_wire_dict[cur_layer] = cap_barr_tuple
            if cap_wires_list is not None:
                cap_wires_list.append(cap_barr_tuple)

            # connect port/cap wires to bottom port/cap
            if cur_layer != bot_layer:
                # connect ports to layer below
                bplist, bnlist = port_dict[cur_layer - 1]
                bcapp_lp, bcapn_lp, bcapp, bcapn = cap_wire_dict[cur_layer - 1]
                self._add_mom_cap_connect_ports(bplist, plist)
                self._add_mom_cap_connect_ports(bnlist, nlist)
                self._add_mom_cap_connect_cap_to_port(Direction.UPPER, capp_lp, capp_barr, bplist)
                self._add_mom_cap_connect_cap_to_port(Direction.UPPER, capn_lp, capn_barr, bnlist)
                self._add_mom_cap_connect_cap_to_port(Direction.LOWER, bcapp_lp, bcapp, plist)
                self._add_mom_cap_connect_cap_to_port(Direction.LOWER, bcapn_lp, bcapn, nlist)

        return port_dict

    def _add_mom_cap_connect_cap_to_port(self, cap_dir: Direction, cap_lp: Tuple[str, str],
                                         barr: BBoxArray, ports: List[WireArray]) -> None:
        num_ports = len(ports)
        if num_ports == 1:
            self.connect_bbox_to_tracks(cap_dir, cap_lp, barr, ports[0].track_id)
        else:
            port_dir = self.grid.get_direction(ports[0].layer_id)
            for idx, warr in enumerate(ports):
                new_barr = barr.get_sub_array(port_dir, num_ports, idx)
                self.connect_bbox_to_tracks(cap_dir, cap_lp, new_barr, warr.track_id)

    def _add_mom_cap_connect_ports(self, bot_ports: List[WireArray], top_ports: List[WireArray]
                                   ) -> None:
        for bot_warr, top_warr in product(bot_ports, top_ports):
            self.add_via_on_grid(bot_warr.track_id, top_warr.track_id, extend=True)

    def reserve_tracks(self, layer_id: int, track_idx: TrackType, *,
                       width: int = 1, num: int = 1, pitch: int = 0) -> None:
        """Reserve the given routing tracks so that power fill will not fill these tracks.

        Note: the size of this template should be set before calling this method.

        Parameters
        ----------
        layer_id : int
            the wire layer ID.
        track_idx : TrackType
            the smallest wire track index.
        width : int
            the wire width in number of tracks.
        num : int
            number of wires.
        pitch : TrackType
            the wire pitch.
        """
        # TODO: fix this method
        raise ValueError('Not implemented yet.')

    def get_available_tracks(self, layer_id: int, tid_lo: TrackType, tid_hi: TrackType,
                             lower: int, upper: int, width: int = 1, sep: HalfInt = HalfInt(1),
                             include_last: bool = False, sep_margin: Optional[HalfInt] = None,
                             uniform_grid: bool = False) -> List[HalfInt]:
        """Returns a list of available tracks between the given bounds.

        Parameters
        ----------
        layer_id : int
            the layer ID.
        tid_lo : TrackType
            the lower track index, inclusive.
        tid_hi : TrackType
            the upper track index, exclusive by default.
        lower : int
            the lower wire coordinate.
        upper: int
            the upper wire coordinate.
        width : int
            the track width.
        sep : HalfInt
            the track separation
        include_last : bool
            True to make "upper" inclusive.
        sep_margin : Optional[HalfInt]
            the margin between available tracks and surrounding wires, in number of tracks.
        uniform_grid : bool
            True to get available tracks on a uniform grid; False to get densely packed available tracks

        Returns
        -------
        tidx_list : List[HalfInt]
            list of available tracks.
        """
        grid = self.grid

        orient = grid.get_direction(layer_id)
        tr_info = grid.get_track_info(layer_id)
        if sep_margin is None:
            sep_margin = grid.get_sep_tracks(layer_id, width, 1, same_color=False)
        bl, bu = grid.get_wire_bounds_htr(layer_id, 0, width)
        tr_w2 = (bu - bl) // 2
        margin = tr_info.pitch * sep_margin - (tr_info.width // 2) - tr_w2

        sp_list = [0, 0]
        sp_list[orient.value ^ 1] = margin
        spx, spy = sp_list

        htr0 = HalfInt.convert(tid_lo).dbl_value
        htr1 = HalfInt.convert(tid_hi).dbl_value
        if include_last:
            htr1 += 1
        htr_sep = HalfInt.convert(sep).dbl_value
        ans = []
        cur_htr = htr0
        while cur_htr < htr1:
            mid = grid.htr_to_coord(layer_id, cur_htr)
            box = BBox(orient, lower, upper, mid - tr_w2, mid + tr_w2)
            if not self._layout.get_intersect(layer_id, box, spx, spy, False):
                ans.append(HalfInt(cur_htr))
                cur_htr += htr_sep
            else:
                cur_htr += htr_sep if uniform_grid else 1

        return ans

    def connect_wires(self, wire_arr_list: Union[WireArray, List[WireArray]], *,
                      lower: Optional[int] = None,
                      upper: Optional[int] = None,
                      debug: bool = False,
                      ) -> List[WireArray]:
        """Connect all given WireArrays together.

        all WireArrays must be on the same layer.

        Parameters
        ----------
        wire_arr_list : Union[WireArr, List[WireArr]]
            WireArrays to connect together.
        lower : Optional[CoordType]
            if given, extend connection wires to this lower coordinate.
        upper : Optional[CoordType]
            if given, extend connection wires to this upper coordinate.
        debug : bool
            True to print debug messages.

        Returns
        -------
        conn_list : List[WireArray]
            list of connection wires created.
        """
        grid = self._grid

        if lower is None:
            lower = COORD_MAX
        if upper is None:
            upper = COORD_MIN

        # record all wire ranges
        layer_id = None
        intv_set = IntervalSet()
        for wire_arr in WireArray.wire_grp_iter(wire_arr_list):
            # NOTE: no need to copy with new grid, this TrackID is not used to create WireArrays
            tid = wire_arr.track_id
            lay_id = tid.layer_id
            tr_w = tid.width
            if layer_id is None:
                layer_id = lay_id
            elif lay_id != layer_id:
                raise ValueError('WireArray layer ID != {}'.format(layer_id))

            cur_range = wire_arr.lower, wire_arr.upper
            for tidx in tid:
                intv = grid.get_wire_bounds(lay_id, tidx, width=tr_w)
                intv_rang_item = intv_set.get_first_overlap_item(intv)
                if intv_rang_item is None:
                    range_set = IntervalSet()
                    range_set.add(cur_range)
                    intv_set.add(intv, val=(range_set, tidx, tr_w))
                elif intv_rang_item[0] == intv:
                    tmp_rang_set: IntervalSet = intv_rang_item[1][0]
                    tmp_rang_set.add(cur_range, merge=True, abut=True)
                else:
                    raise ValueError(f'wire on lay={lay_id}, track={tidx} overlap existing wires. '
                                     f'wire interval={intv}, overlapped wire '
                                     f'interval={intv_rang_item[0]}')

        # draw wires, group into arrays
        new_warr_list = []
        base_start = None  # type: Optional[int]
        base_end = None  # type: Optional[int]
        base_tidx = None  # type: Optional[HalfInt]
        base_width = None  # type: Optional[int]
        count = 0
        pitch = 0
        last_tidx = 0
        for set_item in intv_set.items():
            intv = set_item[0]
            range_set: IntervalSet = set_item[1][0]
            cur_tidx: HalfInt = set_item[1][1]
            cur_tr_w: int = set_item[1][2]
            cur_start = min(lower, range_set.start)
            cur_end = max(upper, range_set.stop)

            if debug:
                print('wires intv: %s, range: (%d, %d)' % (intv, cur_start, cur_end))
            if count == 0:
                base_tidx = cur_tidx
                base_start = cur_start
                base_end = cur_end
                base_width = cur_tr_w
                count = 1
                pitch = 0
            else:
                assert base_tidx is not None, "count == 0 should have set base_intv"
                assert base_width is not None, "count == 0 should have set base_width"
                assert base_start is not None, "count == 0 should have set base_start"
                assert base_end is not None, "count == 0 should have set base_end"
                if cur_start == base_start and cur_end == base_end and base_width == cur_tr_w:
                    # length and width matches
                    cur_pitch = cur_tidx - last_tidx
                    if count == 1:
                        # second wire, set half pitch
                        pitch = cur_pitch
                        count += 1
                    elif pitch == cur_pitch:
                        # pitch matches
                        count += 1
                    else:
                        # pitch does not match, add current wires and start anew
                        track_id = TrackID(layer_id, base_tidx, width=base_width,
                                           num=count, pitch=pitch, grid=grid)
                        warr = WireArray(track_id, base_start, base_end)
                        new_warr_list.append(warr)
                        self._layout.add_warr(track_id, base_start, base_end)
                        base_tidx = cur_tidx
                        count = 1
                        pitch = 0
                else:
                    # length/width does not match, add cumulated wires and start anew
                    track_id = TrackID(layer_id, base_tidx, width=base_width,
                                       num=count, pitch=pitch, grid=grid)
                    warr = WireArray(track_id, base_start, base_end)
                    new_warr_list.append(warr)
                    self._layout.add_warr(track_id, base_start, base_end)
                    base_start = cur_start
                    base_end = cur_end
                    base_tidx = cur_tidx
                    base_width = cur_tr_w
                    count = 1
                    pitch = 0

            # update last lower coordinate
            last_tidx = cur_tidx

        if base_tidx is None:
            # no wires given at all
            return []

        assert base_tidx is not None, "count == 0 should have set base_intv"
        assert base_start is not None, "count == 0 should have set base_start"
        assert base_end is not None, "count == 0 should have set base_end"

        # add last wires
        track_id = TrackID(layer_id, base_tidx, base_width, num=count, pitch=pitch, grid=grid)
        warr = WireArray(track_id, base_start, base_end)
        self._layout.add_warr(track_id, base_start, base_end)
        new_warr_list.append(warr)
        self._use_color = True
        return new_warr_list

    def connect_bbox_to_tracks(self, layer_dir: Direction, lay_purp: Tuple[str, str],
                               box_arr: Union[BBox, BBoxArray], track_id: TrackID, *,
                               track_lower: Optional[int] = None,
                               track_upper: Optional[int] = None,
                               min_len_mode: MinLenMode = MinLenMode.NONE,
                               wire_lower: Optional[int] = None,
                               wire_upper: Optional[int] = None,
                               ret_bnds: Optional[List[int]] = None) -> WireArray:
        """Connect the given primitive wire to given tracks.

        Parameters
        ----------
        layer_dir : Direction
            the primitive wire layer direction relative to the given tracks.  LOWER if
            the wires are below tracks, UPPER if the wires are above tracks.
        lay_purp : Tuple[str, str]
            the primitive wire layer/purpose name.
        box_arr : Union[BBox, BBoxArray]
            bounding box of the wire(s) to connect to tracks.
        track_id : TrackID
            TrackID that specifies the track(s) to connect the given wires to.
        track_lower : Optional[int]
            if given, extend track(s) to this lower coordinate.
        track_upper : Optional[int]
            if given, extend track(s) to this upper coordinate.
        min_len_mode : MinLenMode
            The minimum length extension mode.
        wire_lower : Optional[int]
            if given, extend wire(s) to this lower coordinate.
        wire_upper : Optional[int]
            if given, extend wire(s) to this upper coordinate.
        ret_bnds : Optional[List[int]]
            if given, return the bounds on the bounding box layer.

        Returns
        -------
        wire_arr : WireArray
            WireArray representing the tracks created.
        """
        if isinstance(box_arr, BBox):
            box_arr = BBoxArray(box_arr)

        track_id = track_id.copy_with(self._grid)
        bnds = self._layout.connect_barr_to_tracks(layer_dir, lay_purp[0], lay_purp[1], box_arr,
                                                   track_id, track_lower, track_upper, min_len_mode,
                                                   wire_lower, wire_upper)
        tr_idx = 1 - layer_dir.value
        if ret_bnds is not None:
            ret_bnds[0] = bnds[layer_dir.value][0]
            ret_bnds[1] = bnds[layer_dir.value][1]

        self._use_color = True
        return WireArray(track_id, bnds[tr_idx][0], bnds[tr_idx][1])

    def connect_bbox_to_track_wires(self, layer_dir: Direction, lay_purp: Tuple[str, str],
                                    box_arr: Union[BBox, BBoxArray],
                                    track_wires: Union[WireArray, List[WireArray]], *,
                                    min_len_mode: MinLenMode = MinLenMode.NONE,
                                    ret_bnds: Optional[List[int]] = None
                                    ) -> Union[Optional[WireArray], List[Optional[WireArray]]]:
        ans = []
        bnds = [COORD_MAX, COORD_MIN]
        for warr in WireArray.wire_grp_iter(track_wires):
            cur_bnds = [0, 0]
            tr = self.connect_bbox_to_tracks(layer_dir, lay_purp, box_arr,
                                             warr.track_id, track_lower=warr.lower,
                                             track_upper=warr.upper, min_len_mode=min_len_mode,
                                             ret_bnds=cur_bnds)
            ans.append(tr)
            bnds[0] = min(bnds[0], cur_bnds[0])
            bnds[1] = max(bnds[1], cur_bnds[1])

        if ret_bnds is not None:
            ret_bnds[0] = bnds[0]
            ret_bnds[1] = bnds[1]

        if isinstance(track_wires, WireArray):
            return ans[0]
        return ans

    def connect_bbox_to_differential_tracks(self, p_lay_dir: Direction, n_lay_dir: Direction,
                                            p_lay_purp: Tuple[str, str],
                                            n_lay_purp: Tuple[str, str],
                                            pbox: Union[BBox, BBoxArray],
                                            nbox: Union[BBox, BBoxArray], tr_layer_id: int,
                                            ptr_idx: TrackType, ntr_idx: TrackType, *,
                                            width: int = 1, track_lower: Optional[int] = None,
                                            track_upper: Optional[int] = None,
                                            min_len_mode: MinLenMode = MinLenMode.NONE
                                            ) -> DiffWarrType:
        """Connect the given differential primitive wires to two tracks symmetrically.

        This method makes sure the connections are symmetric and have identical parasitics.

        Parameters
        ----------
        p_lay_dir : Direction
            positive signal layer direction.
        n_lay_dir : Direction
            negative signal layer direction.
        p_lay_purp : Tuple[str, str]
            positive signal layer/purpose pair.
        n_lay_purp : Tuple[str, str]
            negative signal layer/purpose pair.
        pbox : Union[BBox, BBoxArray]
            positive signal wires to connect.
        nbox : Union[BBox, BBoxArray]
            negative signal wires to connect.
        tr_layer_id : int
            track layer ID.
        ptr_idx : TrackType
            positive track index.
        ntr_idx : TrackType
            negative track index.
        width : int
            track width in number of tracks.
        track_lower : Optional[int]
            if given, extend track(s) to this lower coordinate.
        track_upper : Optional[int]
            if given, extend track(s) to this upper coordinate.
        min_len_mode : MinLenMode
            the minimum length extension mode.

        Returns
        -------
        p_track : Optional[WireArray]
            the positive track.
        n_track : Optional[WireArray]
            the negative track.
        """
        track_list = self.connect_bbox_to_matching_tracks([p_lay_dir, n_lay_dir],
                                                          [p_lay_purp, n_lay_purp], [pbox, nbox],
                                                          tr_layer_id, [ptr_idx, ntr_idx],
                                                          width=width, track_lower=track_lower,
                                                          track_upper=track_upper,
                                                          min_len_mode=min_len_mode)
        return track_list[0], track_list[1]

    def fix_track_min_length(self, tr_layer_id: int, width: int, track_lower: int, track_upper: int,
                             min_len_mode: MinLenMode) -> Tuple[int, int]:
        even = min_len_mode is MinLenMode.MIDDLE
        tr_len = self.grid.get_next_length(tr_layer_id, width, track_upper - track_lower, even=even)
        if min_len_mode is MinLenMode.LOWER:
            track_lower = track_upper - tr_len
        elif min_len_mode is MinLenMode.UPPER:
            track_upper = track_lower + tr_len
        elif min_len_mode is MinLenMode.MIDDLE:
            track_lower = (track_upper + track_lower - tr_len) // 2
            track_upper = track_lower + tr_len

        return track_lower, track_upper

    def connect_bbox_to_matching_tracks(self, lay_dir_list: List[Direction],
                                        lay_purp_list: List[Tuple[str, str]],
                                        box_arr_list: List[Union[BBox, BBoxArray]],
                                        tr_layer_id: int, tr_idx_list: List[TrackType], *,
                                        width: int = 1, track_lower: Optional[int] = None,
                                        track_upper: Optional[int] = None,
                                        min_len_mode: MinLenMode = MinLenMode.NONE,
                                        ) -> List[Optional[WireArray]]:
        """Connect the given primitive wire to given tracks.

        Parameters
        ----------
        lay_dir_list : List[Direction]
            the primitive wire layer direction list.
        lay_purp_list : List[Tuple[str, str]]
            the primitive wire layer/purpose list.
        box_arr_list : List[Union[BBox, BBoxArray]]
            bounding box of the wire(s) to connect to tracks.
        tr_layer_id : int
            track layer ID.
        tr_idx_list : List[TrackType]
            list of track indices.
        width : int
            track width in number of tracks.
        track_lower : Optional[int]
            if given, extend track(s) to this lower coordinate.
        track_upper : Optional[int]
            if given, extend track(s) to this upper coordinate.
        min_len_mode : MinLenMode
            the minimum length extension mode.
        Returns
        -------
        wire_arr : List[Optional[WireArray]]
            WireArrays representing the tracks created.
        """
        grid = self._grid
        tr_dir = grid.get_direction(tr_layer_id)
        w_dir = tr_dir.perpendicular()

        num = len(lay_dir_list)
        if len(lay_purp_list) != num or len(box_arr_list) != num or len(tr_idx_list) != num:
            raise ValueError('Connection list parameters have mismatch length.')
        if num == 0:
            raise ValueError('Connection lists are empty.')

        wl = None
        wu = None
        for lay_dir, (lay, purp), box_arr, tr_idx in zip(lay_dir_list, lay_purp_list,
                                                         box_arr_list, tr_idx_list):
            if isinstance(box_arr, BBox):
                box_arr = BBoxArray(box_arr)

            tid = TrackID(tr_layer_id, tr_idx, width=width, grid=self._grid)
            bnds = self._layout.connect_barr_to_tracks(lay_dir, lay, purp, box_arr, tid,
                                                       track_lower, track_upper, MinLenMode.NONE,
                                                       wl, wu)
            w_idx = lay_dir.value
            tr_idx = 1 - w_idx
            wl = bnds[w_idx][0]
            wu = bnds[w_idx][1]
            track_lower = bnds[tr_idx][0]
            track_upper = bnds[tr_idx][1]

        # fix min_len_mode
        track_lower, track_upper = self.fix_track_min_length(tr_layer_id, width, track_lower,
                                                             track_upper, min_len_mode)
        # extend wires
        ans = []
        for (lay, purp), box_arr, tr_idx in zip(lay_purp_list, box_arr_list, tr_idx_list):
            if isinstance(box_arr, BBox):
                box_arr = BBoxArray(box_arr)
            else:
                box_arr = BBoxArray(box_arr.base, tr_dir, nt=box_arr.get_num(tr_dir),
                                    spt=box_arr.get_sp(tr_dir))

            box_arr.set_interval(w_dir, wl, wu)
            self._layout.add_rect_arr(lay, purp, box_arr)

            cur_tid = TrackID(tr_layer_id, tr_idx, width=width, grid=grid)
            warr = WireArray(cur_tid, track_lower, track_upper)
            self._layout.add_warr(cur_tid, track_lower, track_upper)
            ans.append(warr)

        self._use_color = True
        return ans

    def connect_to_tracks(self, wire_arr_list: Union[WireArray, List[WireArray]],
                          track_id: TrackID, *, wire_lower: Optional[int] = None,
                          wire_upper: Optional[int] = None, track_lower: Optional[int] = None,
                          track_upper: Optional[int] = None, min_len_mode: MinLenMode = None,
                          ret_wire_list: Optional[List[WireArray]] = None,
                          debug: bool = False) -> Optional[WireArray]:
        """Connect all given WireArrays to the given track(s).

        All given wires should be on adjacent layers of the track.

        Parameters
        ----------
        wire_arr_list : Union[WireArray, List[WireArray]]
            list of WireArrays to connect to track.
        track_id : TrackID
            TrackID that specifies the track(s) to connect the given wires to.
        wire_lower : Optional[CoordType]
            if given, extend wire(s) to this lower coordinate.
        wire_upper : Optional[CoordType]
            if given, extend wire(s) to this upper coordinate.
        track_lower : Optional[CoordType]
            if given, extend track(s) to this lower coordinate.
        track_upper : Optional[CoordType]
            if given, extend track(s) to this upper coordinate.
        min_len_mode : MinLenMode
            the minimum length extension mode.
        ret_wire_list : Optional[List[WireArray]]
            If not none, extended wires that are created will be appended to this list.
        debug : bool
            True to print debug messages.

        Returns
        -------
        wire_arr : Optional[WireArray]
            WireArray representing the tracks created.
        """
        if track_lower is None:
            track_lower = COORD_MAX
        if track_upper is None:
            track_upper = COORD_MIN

        # find min/max track Y coordinates
        track_id = track_id.copy_with(self._grid)
        tr_layer_id = track_id.layer_id
        tr_w = track_id.width

        # get top wire and bottom wire list
        warr_list_list = [[], []]
        for wire_arr in WireArray.wire_grp_iter(wire_arr_list):
            cur_layer_id = wire_arr.layer_id
            if cur_layer_id == tr_layer_id + 1:
                warr_list_list[1].append(wire_arr)
            elif cur_layer_id == tr_layer_id - 1:
                warr_list_list[0].append(wire_arr)
            else:
                raise ValueError(
                    'WireArray layer %d cannot connect to layer %d' % (cur_layer_id, tr_layer_id))

        if not warr_list_list[0] and not warr_list_list[1]:
            # no wires at all
            return None

        # connect wires together
        tmp = self._connect_to_tracks_helper(warr_list_list[0], track_id, wire_lower, wire_upper,
                                             track_lower, track_upper, ret_wire_list, 0, debug)
        track_lower, track_upper = tmp
        tmp = self._connect_to_tracks_helper(warr_list_list[1], track_id, wire_lower, wire_upper,
                                             track_lower, track_upper, ret_wire_list, 1, debug)
        track_lower, track_upper = tmp

        # fix min_len_mode
        track_lower, track_upper = self.fix_track_min_length(tr_layer_id, tr_w, track_lower,
                                                             track_upper, min_len_mode)
        result = WireArray(track_id, track_lower, track_upper)
        self._layout.add_warr(track_id, track_lower, track_upper)
        self._use_color = True
        return result

    def _connect_to_tracks_helper(self, warr_list: List[WireArray], track_id: TrackID,
                                  wire_lower: Optional[int], wire_upper: Optional[int],
                                  track_lower: int, track_upper: int,
                                  ret_wire_list: Optional[List[WireArray]], idx: int,
                                  debug: bool) -> Tuple[Optional[int], Optional[int]]:
        # precondition: track_id has correct routing grid, but not WireArrays in warr_list
        for warr in self.connect_wires(warr_list, lower=wire_lower, upper=wire_upper,
                                       debug=debug):
            bnds = self._layout.connect_warr_to_tracks(warr.track_id, track_id,
                                                       warr.lower, warr.upper)
            if ret_wire_list is not None:
                new_tid = warr.track_id.copy_with(self._grid)
                ret_wire_list.append(WireArray(new_tid, bnds[idx][0], bnds[idx][1]))
            track_lower = min(track_lower, bnds[1 - idx][0])
            track_upper = max(track_upper, bnds[1 - idx][1])

        return track_lower, track_upper

    def connect_to_track_wires(self, wire_arr_list: Union[WireArray, List[WireArray]],
                               track_wires: Union[WireArray, List[WireArray]], *,
                               min_len_mode: Optional[MinLenMode] = None,
                               ret_wire_list: Optional[List[WireArray]] = None,
                               debug: bool = False) -> Union[Optional[WireArray],
                                                             List[Optional[WireArray]]]:
        """Connect all given WireArrays to the given WireArrays on adjacent layer.

        Parameters
        ----------
        wire_arr_list : Union[WireArray, List[WireArray]]
            list of WireArrays to connect to track.
        track_wires : Union[WireArray, List[WireArray]]
            list of tracks as WireArrays.
        min_len_mode : MinLenMode
            the minimum length extension mode.
        ret_wire_list : Optional[List[WireArray]]
            If not none, extended wires that are created will be appended to this list.
        debug : bool
            True to print debug messages.

        Returns
        -------
        wire_arr : Union[Optional[WireArray], List[Optional[WireArray]]]
            WireArrays representing the tracks created.  None if nothing to do.
        """
        ans = []  # type: List[Optional[WireArray]]
        for warr in WireArray.wire_grp_iter(track_wires):
            tr = self.connect_to_tracks(wire_arr_list, warr.track_id, track_lower=warr.lower,
                                        track_upper=warr.upper, min_len_mode=min_len_mode, ret_wire_list=ret_wire_list,
                                        debug=debug)
            ans.append(tr)

        if isinstance(track_wires, WireArray):
            return ans[0]
        return ans

    def connect_differential_tracks(self, pwarr_list: Union[WireArray, List[WireArray]],
                                    nwarr_list: Union[WireArray, List[WireArray]],
                                    tr_layer_id: int, ptr_idx: TrackType, ntr_idx: TrackType, *,
                                    width: int = 1, track_lower: Optional[int] = None,
                                    track_upper: Optional[int] = None
                                    ) -> Tuple[Optional[WireArray], Optional[WireArray]]:
        """Connect the given differential wires to two tracks symmetrically.

        This method makes sure the connections are symmetric and have identical parasitics.

        Parameters
        ----------
        pwarr_list : Union[WireArray, List[WireArray]]
            positive signal wires to connect.
        nwarr_list : Union[WireArray, List[WireArray]]
            negative signal wires to connect.
        tr_layer_id : int
            track layer ID.
        ptr_idx : TrackType
            positive track index.
        ntr_idx : TrackType
            negative track index.
        width : int
            track width in number of tracks.
        track_lower : Optional[int]
            if given, extend track(s) to this lower coordinate.
        track_upper : Optional[int]
            if given, extend track(s) to this upper coordinate.

        Returns
        -------
        p_track : Optional[WireArray]
            the positive track.
        n_track : Optional[WireArray]
            the negative track.
        """
        track_list = self.connect_matching_tracks([pwarr_list, nwarr_list], tr_layer_id,
                                                  [ptr_idx, ntr_idx], width=width,
                                                  track_lower=track_lower, track_upper=track_upper)
        return track_list[0], track_list[1]

    def connect_differential_wires(self, pin_warrs: Union[WireArray, List[WireArray]],
                                   nin_warrs: Union[WireArray, List[WireArray]],
                                   pout_warr: WireArray, nout_warr: WireArray, *,
                                   track_lower: Optional[int] = None,
                                   track_upper: Optional[int] = None
                                   ) -> Tuple[Optional[WireArray], Optional[WireArray]]:
        """Connect the given differential wires to two WireArrays symmetrically.

        This method makes sure the connections are symmetric and have identical parasitics.

        Parameters
        ----------
        pin_warrs : Union[WireArray, List[WireArray]]
            positive signal wires to connect.
        nin_warrs : Union[WireArray, List[WireArray]]
            negative signal wires to connect.
        pout_warr : WireArray
            positive track wires.
        nout_warr : WireArray
            negative track wires.
        track_lower : Optional[int]
            if given, extend track(s) to this lower coordinate.
        track_upper : Optional[int]
            if given, extend track(s) to this upper coordinate.

        Returns
        -------
        p_track : Optional[WireArray]
            the positive track.
        n_track : Optional[WireArray]
            the negative track.
        """
        p_tid = pout_warr.track_id
        lay_id = p_tid.layer_id
        pidx = p_tid.base_index
        nidx = nout_warr.track_id.base_index
        width = p_tid.width

        if track_lower is None:
            tr_lower = pout_warr.lower
        else:
            tr_lower = min(track_lower, pout_warr.lower)
        if track_upper is None:
            tr_upper = pout_warr.upper
        else:
            tr_upper = max(track_upper, pout_warr.upper)

        return self.connect_differential_tracks(pin_warrs, nin_warrs, lay_id, pidx, nidx,
                                                width=width, track_lower=tr_lower,
                                                track_upper=tr_upper)

    def connect_matching_tracks(self, warr_list_list: List[Union[WireArray, List[WireArray]]],
                                tr_layer_id: int, tr_idx_list: List[TrackType], *,
                                width: int = 1,
                                track_lower: Optional[int] = None,
                                track_upper: Optional[int] = None,
                                min_len_mode: MinLenMode = MinLenMode.NONE
                                ) -> List[Optional[WireArray]]:
        """Connect wires to tracks with optimal matching.

        This method connects the wires to tracks in a way that minimizes the parasitic mismatches.

        Parameters
        ----------
        warr_list_list : List[Union[WireArray, List[WireArray]]]
            list of signal wires to connect.
        tr_layer_id : int
            track layer ID.
        tr_idx_list : List[TrackType]
            list of track indices.
        width : int
            track width in number of tracks.
        track_lower : Optional[int]
            if given, extend track(s) to this lower coordinate.
        track_upper : Optional[int]
            if given, extend track(s) to this upper coordinate.
        min_len_mode : MinLenMode
            the minimum length extension mode.

        Returns
        -------
        track_list : List[WireArray]
            list of created tracks.
        """
        # simple error checking
        num_tracks = len(tr_idx_list)  # type: int
        if num_tracks != len(warr_list_list):
            raise ValueError('Connection list parameters have mismatch length.')
        if num_tracks == 0:
            raise ValueError('Connection lists are empty.')

        if track_lower is None:
            track_lower = COORD_MAX
        if track_upper is None:
            track_upper = COORD_MIN

        wbounds = [[COORD_MAX, COORD_MIN], [COORD_MAX, COORD_MIN]]
        for warr_list, tr_idx in zip(warr_list_list, tr_idx_list):
            tid = TrackID(tr_layer_id, tr_idx, width=width, grid=self._grid)
            for warr in WireArray.wire_grp_iter(warr_list):
                cur_lay_id = warr.layer_id
                if cur_lay_id == tr_layer_id + 1:
                    wb_idx = 1
                elif cur_lay_id == tr_layer_id - 1:
                    wb_idx = 0
                else:
                    raise ValueError(
                        'WireArray layer {} cannot connect to layer {}'.format(cur_lay_id,
                                                                               tr_layer_id))

                bnds = self._layout.connect_warr_to_tracks(warr.track_id, tid,
                                                           warr.lower, warr.upper)
                wbounds[wb_idx][0] = min(wbounds[wb_idx][0], bnds[wb_idx][0])
                wbounds[wb_idx][1] = max(wbounds[wb_idx][1], bnds[wb_idx][1])
                track_lower = min(track_lower, bnds[1 - wb_idx][0])
                track_upper = max(track_upper, bnds[1 - wb_idx][1])

        # fix min_len_mode
        track_lower, track_upper = self.fix_track_min_length(tr_layer_id, width, track_lower,
                                                             track_upper, min_len_mode)
        # extend wires
        ans = []
        for warr_list, tr_idx in zip(warr_list_list, tr_idx_list):
            for warr in WireArray.wire_grp_iter(warr_list):
                wb_idx = (warr.layer_id - tr_layer_id + 1) // 2
                self._layout.add_warr(warr.track_id, wbounds[wb_idx][0], wbounds[wb_idx][1])

            cur_tid = TrackID(tr_layer_id, tr_idx, width=width, grid=self._grid)
            warr = WireArray(cur_tid, track_lower, track_upper)
            self._layout.add_warr(cur_tid, track_lower, track_upper)
            ans.append(warr)

        self._use_color = True
        return ans

    def draw_vias_on_intersections(self, bot_warr_list: Union[WireArray, List[WireArray]],
                                   top_warr_list: Union[WireArray, List[WireArray]]) -> None:
        """Draw vias on all intersections of the two given wire groups.

        Parameters
        ----------
        bot_warr_list : Union[WireArray, List[WireArray]]
            the bottom wires.
        top_warr_list : Union[WireArray, List[WireArray]]
            the top wires.
        """
        for bwarr in WireArray.wire_grp_iter(bot_warr_list):
            for twarr in WireArray.wire_grp_iter(top_warr_list):
                self._layout.add_via_on_intersections(bwarr.track_id, twarr.track_id,
                                                      bwarr.lower, bwarr.upper,
                                                      twarr.lower, twarr.upper, True, True)

    def mark_bbox_used(self, layer_id: int, bbox: BBox) -> None:
        """Marks the given bounding-box region as used in this Template."""
        # TODO: Fix this
        raise ValueError('Not implemented yet')

    def do_max_space_fill(self, layer_id: int, bound_box: Optional[BBox] = None,
                          fill_boundary: bool = True) -> None:
        """Draw density fill on the given layer."""
        if bound_box is None:
            bound_box = self.bound_box

        fill_info = self.grid.tech_info.get_max_space_fill_info(layer_id)
        self._layout.do_max_space_fill(layer_id, bound_box, fill_boundary, fill_info.info)
        self._use_color = True

    def do_device_fill(self, fill_cls: Type[TemplateBase], **kwargs: Any) -> None:
        """Fill empty region with device fills."""
        bbox = self.bound_box
        if bbox is None:
            raise ValueError('bound_box attribute is not set.')

        lookup = RTree()
        ed = ImmutableSortedDict()
        lookup.insert(None, bbox)

        # subtract instance bounding boxes
        for inst in self._instances.values():
            if inst.committed:
                inst_box = inst.bound_box
                inst_edges = inst.master.edge_info
                if inst_edges is None:
                    # TODO: implement this.  Need to recurse down instance hierarchy
                    raise ValueError('Not implemented, see developer.')
                # save items in list, because we'll remove them from the index
                item_list = list(lookup.intersect_iter(inst_box))
                for box, item_id in item_list:
                    if box.get_intersect(inst_box).is_physical():
                        box_edges = cast(Optional[TemplateEdgeInfo], lookup.pop(item_id))
                        _update_device_fill_area(lookup, ed, inst_box, inst_edges, box, box_edges)

        # draw fill
        cnt = 0
        for box, obj_id in lookup:
            kwargs['width'] = box.w
            kwargs['height'] = box.h
            kwargs['edges'] = lookup[obj_id]
            master = self.new_template(fill_cls, params=kwargs)
            self.add_instance(master, inst_name=f'XFILL{cnt}', xform=Transform(box.xl, box.yl))
            cnt += 1

    def do_power_fill(self, layer_id: int, tr_manager: TrackManager,
                      vdd_warrs: Optional[Union[WireArray,
                                                List[WireArray]]] = None,
                      vss_warrs: Optional[Union[WireArray, List[WireArray]]] = None, bound_box: Optional[BBox] = None,
                      x_margin: int = 0, y_margin: int = 0, sup_type: str = 'both', flip: bool = False,
                      uniform_grid: bool = False, touch_edge: bool = True) -> Tuple[List[WireArray], List[WireArray]]:
        """Draw power fill on the given layer. Wrapper around do_multi_power_fill method
        that only returns the VDD and VSS wires.

        Parameters
        ----------
        layer_id : int
            the layer ID on which to draw power fill.
        tr_manager : TrackManager
            the TrackManager object.
        vdd_warrs : Optional[Union[WireArray, List[WireArray]]]
            the list of VDD wires to draw power fill for.
        vss_warrs : Optional[Union[WireArray, List[WireArray]]]
            the list of VSS wires to draw power fill for.
        bound_box : Optional[BBox]
            bound box over which to draw the power fill
        x_margin : int
            keepout margin on the x-axis. Fill is centered within margin.
        y_margin : int
            keepout margin on the y-axis. Fill is centered within margin.
        sup_type: str
            'both' (default) or 'vdd' or 'vss'
        uniform_grid : bool
            draw power fill on a common grid instead of dense packing.
        flip : bool
            true to reverse order of power fill. Default (False) is {VDD, VSS}.
        touch_edge : bool
<<<<<<< HEAD
            true to draw power fill to the edge of the bounding box. false to keep a margin of the preset value of track space width. Default is True.
=======
            true to allow power fill to touch the edge of the bounding box. false to keep a margin that's equal to the preset separate track width. Default is True.
>>>>>>> 6f705db1

        Returns
        -------
        Tuple[List[WireArray], List[WireArray]]
            Tuple of VDD and VSS wires. If only one supply was specified, the other will be an empty list.
        """
        # Value checks
        if sup_type.lower() not in ['vdd', 'vss', 'both']:
            raise ValueError(
                'sup_type has to be "VDD" or "VSS" or "both"(default)')
        if not vdd_warrs and not vss_warrs:
            raise ValueError(
                'At least one of vdd_warrs or vss_warrs must be given.')

        # Build supply lists based on specficiation
        if sup_type.lower() == 'both' and vdd_warrs and vss_warrs:
            top_lists = [vdd_warrs, vss_warrs]
        elif sup_type.lower() == 'vss' and vss_warrs:
            top_lists = [vss_warrs]
        elif sup_type.lower() == 'vdd' and vdd_warrs:
            top_lists = [vdd_warrs]
        else:
            raise RuntimeError(
                'Provided supply type and supply wires do not match.')

        # Run the actual power fill using the multi_power_fill function
        ret_warrs = self.do_multi_power_fill(layer_id, tr_manager, top_lists, bound_box,
                                             x_margin, y_margin, flip, uniform_grid, touch_edge)

        # Reorganize return values
        if sup_type.lower() == 'both':
            top_vdd, top_vss = (ret_warrs[0], ret_warrs[1]) if not flip else (
                ret_warrs[1], ret_warrs[0])
        elif sup_type.lower() == 'vss':
            top_vdd = []
            top_vss = ret_warrs[0]
        else:   # sup_type.lower() == 'vdd':
            top_vss = []
            top_vdd = ret_warrs[0]

        return top_vdd, top_vss

    def do_multi_power_fill(self, layer_id: int, tr_manager: TrackManager,
                            sup_list: List[Union[WireArray, List[WireArray]]], bound_box: Optional[BBox] = None,
<<<<<<< HEAD
                            x_margin: int = 0, y_margin: int = 0, flip: bool = False, uniform_grid: bool = False
                            , touch_edge: bool = True) -> List[List[WireArray]]:
=======
                            x_margin: int = 0, y_margin: int = 0, flip: bool = False, uniform_grid: bool = False, touch_edge: bool = True) -> List[List[WireArray]]:
>>>>>>> 6f705db1
        """Draw power fill on the given layer. Accepts as many different supply nets as provided.

        Parameters
        ----------
        layer_id : int
            the layer ID on which to draw power fill.
        tr_manager : TrackManager
            the TrackManager object.
        sup_list : List[Union[WireArray, List[WireArray]]]
            a list of supply wires to draw power fill for.
        bound_box : Optional[BBox]
            bound box over which to draw the power fill
        x_margin : int
            keepout margin on the x-axis. Fill is centered within margin.
        y_margin : int
            keepout margin on the y-axis. Fill is centered within margin.
        uniform_grid : bool
            draw power fill on a common grid instead of dense packing.
        flip : bool
            true to reverse order of power fill. Default is False.
        touch_edge : bool
<<<<<<< HEAD
            true to draw power fill to the edge of the bounding box. false to keep a margin of the preset value of track space width. Default is True.
=======
            true to allow power fill to touch the edge of the bounding box. false to keep a margin that's equal to the preset separate track width. Default is True.
>>>>>>> 6f705db1

        Returns
        -------
        List[List[WireArray]]
            List of the wire arrays for each supply in sup_list, given in the
            same order as sup_list.
        """
        if bound_box is None:
            if self.bound_box is None:
                raise ValueError("bound_box is not set")
            bound_box = self.bound_box
        bound_box = bound_box.expand(dx=-x_margin, dy=-y_margin)
        is_horizontal = (self.grid.get_direction(layer_id) == 0)
        num_sups = len(sup_list)
        fill_width = tr_manager.get_width(layer_id, 'sup')
        fill_space = tr_manager.get_sep(layer_id, ('sup', 'sup'))
        fill_w2 = self.grid.get_wire_total_width(layer_id, fill_width) >> 1
        # subtract fill_w2 from edges so that tracks don't get drawn beyond BBox boundaries
        if is_horizontal:
            cl, cu = bound_box.yl + fill_w2, bound_box.yh - fill_w2
            lower, upper = bound_box.xl, bound_box.xh
        else:
            cl, cu = bound_box.xl + fill_w2, bound_box.xh - fill_w2
            lower, upper = bound_box.yl, bound_box.yh
        sep_margin = tr_manager.get_sep(layer_id, ('sup', ''))
        if touch_edge:
<<<<<<< HEAD
            tr_bot = self.grid.coord_to_track(layer_id, cl, mode=RoundMode.GREATER_EQ)
            tr_top = self.grid.coord_to_track(layer_id, cu, mode=RoundMode.LESS_EQ)
        else:
            tr_bot = self.grid.coord_to_track(layer_id, cl, mode=RoundMode.GREATER) + sep_margin
            tr_top = self.grid.coord_to_track(layer_id, cu, mode=RoundMode.LESS_EQ) - sep_margin
=======
            tr_bot = self.grid.coord_to_track(
                layer_id, cl, mode=RoundMode.GREATER_EQ)
            tr_top = self.grid.coord_to_track(
                layer_id, cu, mode=RoundMode.LESS_EQ)
        else:
            tr_bot = self.grid.coord_to_track(
                layer_id, cl, mode=RoundMode.GREATER) + sep_margin
            tr_top = self.grid.coord_to_track(
                layer_id, cu, mode=RoundMode.LESS) - sep_margin
>>>>>>> 6f705db1
        trs = self.get_available_tracks(layer_id, tid_lo=tr_bot, tid_hi=tr_top, lower=lower, upper=upper,
                                        width=fill_width, sep=fill_space, sep_margin=sep_margin,
                                        uniform_grid=uniform_grid)
        all_warrs = [[] for _ in range(num_sups)]
        htr_sep = HalfInt.convert(fill_space).dbl_value
        if len(trs) < num_sups:
            raise ValueError(
                'Not enough available tracks to fill for all provided supplies')
        for ncur, tr_idx in enumerate(trs):
            warr = self.add_wires(layer_id, tr_idx, lower,
                                  upper, width=fill_width)
            _ncur = HalfInt.convert(
                tr_idx).dbl_value // htr_sep if uniform_grid else ncur
            if not flip:
                all_warrs[_ncur % num_sups].append(warr)
            else:
                all_warrs[(num_sups - 1) - (_ncur % num_sups)].append(warr)
        for top_warr, bot_warr in zip(sup_list, all_warrs):
            self.draw_vias_on_intersections(top_warr, bot_warr)
        return all_warrs

    def get_lef_options(self, options: Dict[str, Any], config: Mapping[str, Any]) -> None:
        """Populate the LEF options dictionary.

        Parameters
        ----------
        options : Mapping[str, Any]
            the result LEF options dictionary.
        config : Mapping[str, Any]
            the LEF configuration dictionary.
        """
        if not self.finalized:
            raise ValueError('This method only works on finalized master.')

        detail_layers_inc = config.get('detail_layers', [])

        top_layer = self.top_layer
        tech_info = self.grid.tech_info
        cover_layers = set(range(tech_info.bot_layer, top_layer + 1))
        detail_layers = set()
        for lay in detail_layers_inc:
            detail_layers.add(lay)
            cover_layers. discard(lay)

        options['detailed_layers'] = [lay for lay_id in sorted(detail_layers)
                                      for lay, _ in tech_info.get_lay_purp_list(lay_id)]
        options['cover_layers'] = [lay for lay_id in sorted(cover_layers)
                                   for lay, _ in tech_info.get_lay_purp_list(lay_id)]
        options['cell_type'] = config.get('cell_type', 'block')

    def find_track_width(self, layer_id: int, width: int) -> int:
        """Find the track width corresponding to the physical width

        Parameters
        ----------
        layer_id: int
            The metal layer ID
        width: int
            Physical width of the wire, in resolution units

        Returns
        -------
        tr_width: int
        """
        bin_iter = BinaryIterator(low=1)
        while bin_iter.has_next():
            cur = bin_iter.get_next()
            cur_width = self.grid.get_wire_total_width(layer_id, cur)
            if cur_width == width:
                return cur
            if cur_width < width:
                bin_iter.up()
            else:  # cur_width > width
                bin_iter.down()
        raise ValueError(f'Cannot find track width for width={width} on layer={layer_id}.')

    def connect_via_stack(self, tr_manager: TrackManager, warr: WireArray, top_layer: int, w_type: str = 'sig',
                          alignment_p: int = 0, alignment_o: int = 0,
                          mlm_dict: Optional[Mapping[int, MinLenMode]] = None,
                          ret_warr_dict: Optional[Mapping[int, WireArray]] = None,
                          coord_list_p_override: Optional[Sequence[int]] = None,
                          coord_list_o_override: Optional[Sequence[int]] = None, alternate_o: bool = False
                          ) -> WireArray:
        """Helper method to draw via stack and connections upto top layer, assuming connections can be on grid.
        Should work regardless of direction of top layer and bot layer.

        This method supports equally spaced WireArrays only. Needs modification for non uniformly spaced WireArrays.

        Parameters
        ----------
        tr_manager: TrackManager
            the track manager for this layout generator
        warr: WireArray
            The bot_layer wire array that has to via up
        top_layer: int
            The top_layer upto which stacked via has to go
        w_type: str
            The wire type, for querying widths from track manager
        alignment_p: int
            alignment for wire arrays which are parallel to bot_layer warr
            If alignment == -1, will "left adjust" the wires (left is the lower index direction).
            If alignment == 0, will center the wires in the middle.
            If alignment == 1, will "right adjust" the wires.
        alignment_o: int
            alignment for wire arrays which are orthogonal to bot_layer warr
        mlm_dict: Optional[Mapping[int, MinLenMode]]
            Dictionary of MinLenMode for every metal layer. Uses MinLenMode.MIDDLE by default
        ret_warr_dict: Optional[Mapping[int, WireArray]]
            If provided, this dictionary will contain all the WireArrays created during via stacking
        coord_list_p_override: Optional[Sequence[int]]
            List of co-ordinates for WireArrays parallel to bot_layer wire, assumed to be equally spaced
        coord_list_o_override: Optional[Sequence[int]]
            List of co-ordinates for WireArrays orthogonal to bot_layer wire, assumed to be equally spaced
        alternate_o: bool
            If coord_o_list is computed (i.e. coord_o_list_override is not used) then every other track is skipped
            for via spacing. Using alternate_o, we can choose which set of tracks is used and which is skipped.
            This is useful to avoid line end spacing issues when two adjacent wires require via stacks.

        Returns
        -------
        top_warr: WireArray
            The top_layer warr after via stacking all the way up
        """
        if ret_warr_dict is None:
            ret_warr_dict = {}
        if mlm_dict is None:
            mlm_dict = {}
        bot_layer = warr.layer_id
        # assert bot_layer + 2 <= top_layer, f'top_layer={top_layer} must be at least 2 higher than ' \
        #                                    f'bot_layer={bot_layer}  to have via stack'

        # Make sure widths are enough so that we can via up to top_layer
        top_layer_w = tr_manager.get_width(top_layer, w_type)
        w_dict = {top_layer: top_layer_w}
        for _layer in range(top_layer - 1, bot_layer - 1, -1):
            top_layer_w = w_dict[_layer] = self.grid.get_min_track_width(_layer, top_ntr=top_layer_w)
        assert warr.track_id.width >= w_dict[bot_layer], f'It is not possible to via up from given WireArray to the ' \
                                                         f'top_layer={top_layer} with width={top_layer_w} specified ' \
                                                         f'by the TrackManager.'

        # Find number of tracks to be used for layers with direction orthogonal to bot_layer, based on topmost
        # layer in that direction, called as top_layer_o ("_o" means orthogonal to bot_layer)
        bot_dir = self.grid.get_direction(bot_layer)
        top_dir = self.grid.get_direction(top_layer)
        top_layer_o = top_layer - 1 if bot_dir == top_dir else top_layer

        if coord_list_o_override is None:
            tidx_l = self.grid.coord_to_track(top_layer_o, warr.lower, RoundMode.GREATER_EQ)
            tidx_r = self.grid.coord_to_track(top_layer_o, warr.upper, RoundMode.LESS_EQ)
            # Divide by 2 for via separation
            num_wires_o = tr_manager.get_num_wires_between(top_layer_o, w_type, tidx_l, w_type, tidx_r, w_type) + 2
            num_wires_o = max(-(- num_wires_o // 2), 1)
            if num_wires_o == 1:
                tidx_list_o = [self.grid.coord_to_track(top_layer_o, warr.middle, RoundMode.NEAREST)]
            else:
                tidx_list_o = tr_manager.spread_wires(top_layer_o, [w_type] * (2 * num_wires_o - 1), tidx_l, tidx_r,
                                                      (w_type, w_type), alignment=alignment_o)
                tidx_list_o = tidx_list_o[1::2] if alternate_o else tidx_list_o[0::2]
                num_wires_o = len(tidx_list_o)
            # need to compute coord_list for conversion to tidx in layers which are same direction as top_layer_o
            coord_list_o = [self.grid.track_to_coord(top_layer_o, tidx) for tidx in tidx_list_o]
        else:
            num_wires_o = len(coord_list_o_override)
            coord_list_o = list(coord_list_o_override)
            coord_list_o.sort()

        if coord_list_p_override is None:
            # Find coord_list_p for co-ordinates of tracks of layers that are parallel to bot_layer
            coord_list_p = [self.grid.track_to_coord(bot_layer, tidx) for tidx in warr.track_id]
        else:
            coord_list_p = list(coord_list_p_override)
        coord_list_p.sort()

        for _layer in range(bot_layer + 1, top_layer + 1):
            _dir = self.grid.get_direction(_layer)
            _w = tr_manager.get_width(_layer, w_type)
            assert _w >= w_dict[_layer], f'It is not possible to via up because of width={_w} of layer={_layer} ' \
                                         f'specified by TrackManager.'
            _mlm = mlm_dict.get(_layer, MinLenMode.MIDDLE)
            if _dir == bot_dir:
                if coord_list_p_override is None and len(coord_list_p) > 1:
                    tidx_l = self.grid.coord_to_track(_layer, coord_list_p[0], RoundMode.NEAREST)
                    tidx_r = self.grid.coord_to_track(_layer, coord_list_p[-1], RoundMode.NEAREST)
                    # Divide by 2 for via separation
                    num_wires_p = tr_manager.get_num_wires_between(_layer, w_type, tidx_l, w_type, tidx_r, w_type) + 2
                    num_wires_p = max(-(- num_wires_p // 2), 1)
                    num_avail = len(coord_list_p)
                    if num_wires_p < num_avail:
                        # adjust num_wires_p to ensure that vias are formed in a stack
                        num_wires_p = min(num_wires_p, (num_avail + 1) // 2)
                        if num_avail % 2 == 0:
                            if alignment_p > 0:
                                tidx_l = self.grid.coord_to_track(_layer, coord_list_p[1], RoundMode.NEAREST)
                            else:
                                tidx_r = self.grid.coord_to_track(_layer, coord_list_p[-2], RoundMode.NEAREST)
                    else:  # num_wires_p >= num_avail:
                        # use entire coord_list_p
                        num_wires_p = num_avail
                    _tidx_list = tr_manager.spread_wires(_layer, [w_type] * num_wires_p, tidx_l, tidx_r,
                                                         (w_type, w_type),
                                                         alignment=0)
                    _num = num_wires_p
                else:
                    _num = len(coord_list_p)
                    _tidx_list = [self.grid.coord_to_track(_layer, coord, RoundMode.NEAREST) for coord in coord_list_p]
            else:
                _tidx_list = [self.grid.coord_to_track(_layer, coord, RoundMode.NEAREST) for coord in coord_list_o]
                _num = num_wires_o
            sep = _tidx_list[1] - _tidx_list[0] if _num > 1 else 0
            # TODO: support non-uniformly spaced list of WireArrays
            warr = self.connect_to_tracks(warr, TrackID(_layer, _tidx_list[0], _w, num=_num, pitch=sep),
                                          min_len_mode=_mlm)
            ret_warr_dict[_layer] = warr

        return warr

    @property
    def has_guard_ring(self) -> bool:
        return self._grid.tech_info.has_guard_ring


def _update_device_fill_area(lookup: RTree, ed: Param, inst_box: BBox, inst_edges: TemplateEdgeInfo,
                             sp_box: BBox, sp_edges: Optional[TemplateEdgeInfo]) -> None:
    # find instance edge with no constraints
    cut_edge_dir: Optional[Direction2D] = None
    cut_edge_dir_backup: Optional[Direction2D] = None
    two_backup = False
    # start at 1 so we prefer cutting horizontally
    for edir in (Direction2D.SOUTH, Direction2D.EAST, Direction2D.NORTH, Direction2D.WEST):
        if not inst_edges.get_edge_params(edir):
            if inst_edges.get_edge_params(edir.flip()):
                two_backup = cut_edge_dir_backup is not None
                if not two_backup:
                    cut_edge_dir_backup = edir
            else:
                cut_edge_dir = edir
                break

    bxl = sp_box.xl
    byl = sp_box.yl
    bxh = sp_box.xh
    byh = sp_box.yh
    ixl = inst_box.xl
    iyl = inst_box.yl
    ixh = inst_box.xh
    iyh = inst_box.yh
    if sp_edges is None:
        bel = beb = ber = bet = ed
    else:
        bel, beb, ber, bet = sp_edges.to_tuple()
    iel, ieb, ier, iet = inst_edges.to_tuple()
    sq_list = [(BBox(bxl, byl, ixl, iyl), (bel, beb, ed, ed)),
               (BBox(ixl, byl, ixh, iyl), (ed, beb, ed, iet)),
               (BBox(ixh, byl, bxh, iyl), (ed, beb, ber, ed)),
               (BBox(ixh, iyl, bxh, iyh), (ier, ed, ber, ed)),
               (BBox(ixh, iyh, bxh, byh), (ed, ed, ber, bet)),
               (BBox(ixl, iyh, ixh, byh), (ed, ieb, ed, bet)),
               (BBox(bxl, iyh, ixl, byh), (bel, ed, ed, bet)),
               (BBox(bxl, iyl, ixl, iyh), (bel, ed, iel, ed)),
               ]
    if cut_edge_dir is not None:
        # found opposite edges with no constraints, we're done
        if cut_edge_dir.is_vertical:
            # cut horizontally
            tile_list = [sq_list[3], sq_list[7], _fill_merge(sq_list, 0, True),
                         _fill_merge(sq_list, 4, True)]
        else:
            # cut vertically
            tile_list = [sq_list[1], sq_list[5], _fill_merge(sq_list, 2, True),
                         _fill_merge(sq_list, 6, True)]
    elif cut_edge_dir_backup is not None:
        if two_backup:
            # two adjacent cut idx.  Cut horizontally
            istart = 2 * cut_edge_dir_backup.value + 3
            istop = istart + 3
            if istop > 8:
                tile_list = sq_list[istart:]
                tile_list.extend(sq_list[:istop - 8])
            else:
                tile_list = sq_list[istart:istop]

            istart = istop % 8
            tile_list.append(_fill_merge(sq_list, istart, True))
            tile_list.append(_fill_merge(sq_list, (istart + 3) % 8, False))
        else:
            istart = 2 * cut_edge_dir_backup.value + 1
            istop = istart + 5
            if istop > 8:
                tile_list = sq_list[istart:]
                tile_list.extend(sq_list[:istop - 8])
            else:
                tile_list = sq_list[istart:istop]

            istart = istop % 8
            tile_list.append(_fill_merge(sq_list, istart, True))
    else:
        tile_list = sq_list

    for box, edges in tile_list:
        if box.is_physical():
            lookup.insert(edges, box)


def _fill_merge(sq_list: List[Tuple[BBox, Tuple[Param, Param, Param, Param]]],
                istart: int, merge_two: bool) -> Tuple[BBox, Tuple[Param, Param, Param, Param]]:
    box = sq_list[istart][0]
    edges = list(sq_list[istart][1])
    istop = istart + 3 if merge_two else istart + 2
    for idx in range(istart + 1, istop):
        cur_box, cur_edges = sq_list[idx % 8]
        if not box.is_physical():
            box = cur_box
            edges = list(cur_edges)
        elif cur_box.is_physical():
            if cur_box.xl < box.xl:
                edges[0] = cur_edges[0]
            if cur_box.yl < box.yl:
                edges[1] = cur_edges[1]
            if cur_box.xh > box.xh:
                edges[2] = cur_edges[2]
            if cur_box.yh > box.yh:
                edges[3] = cur_edges[3]
            box.merge(cur_box)
    return box, (edges[0], edges[1], edges[2], edges[3])<|MERGE_RESOLUTION|>--- conflicted
+++ resolved
@@ -2697,11 +2697,7 @@
         flip : bool
             true to reverse order of power fill. Default (False) is {VDD, VSS}.
         touch_edge : bool
-<<<<<<< HEAD
             true to draw power fill to the edge of the bounding box. false to keep a margin of the preset value of track space width. Default is True.
-=======
-            true to allow power fill to touch the edge of the bounding box. false to keep a margin that's equal to the preset separate track width. Default is True.
->>>>>>> 6f705db1
 
         Returns
         -------
@@ -2746,12 +2742,8 @@
 
     def do_multi_power_fill(self, layer_id: int, tr_manager: TrackManager,
                             sup_list: List[Union[WireArray, List[WireArray]]], bound_box: Optional[BBox] = None,
-<<<<<<< HEAD
                             x_margin: int = 0, y_margin: int = 0, flip: bool = False, uniform_grid: bool = False
                             , touch_edge: bool = True) -> List[List[WireArray]]:
-=======
-                            x_margin: int = 0, y_margin: int = 0, flip: bool = False, uniform_grid: bool = False, touch_edge: bool = True) -> List[List[WireArray]]:
->>>>>>> 6f705db1
         """Draw power fill on the given layer. Accepts as many different supply nets as provided.
 
         Parameters
@@ -2773,11 +2765,7 @@
         flip : bool
             true to reverse order of power fill. Default is False.
         touch_edge : bool
-<<<<<<< HEAD
             true to draw power fill to the edge of the bounding box. false to keep a margin of the preset value of track space width. Default is True.
-=======
-            true to allow power fill to touch the edge of the bounding box. false to keep a margin that's equal to the preset separate track width. Default is True.
->>>>>>> 6f705db1
 
         Returns
         -------
@@ -2804,23 +2792,11 @@
             lower, upper = bound_box.yl, bound_box.yh
         sep_margin = tr_manager.get_sep(layer_id, ('sup', ''))
         if touch_edge:
-<<<<<<< HEAD
             tr_bot = self.grid.coord_to_track(layer_id, cl, mode=RoundMode.GREATER_EQ)
             tr_top = self.grid.coord_to_track(layer_id, cu, mode=RoundMode.LESS_EQ)
         else:
             tr_bot = self.grid.coord_to_track(layer_id, cl, mode=RoundMode.GREATER) + sep_margin
             tr_top = self.grid.coord_to_track(layer_id, cu, mode=RoundMode.LESS_EQ) - sep_margin
-=======
-            tr_bot = self.grid.coord_to_track(
-                layer_id, cl, mode=RoundMode.GREATER_EQ)
-            tr_top = self.grid.coord_to_track(
-                layer_id, cu, mode=RoundMode.LESS_EQ)
-        else:
-            tr_bot = self.grid.coord_to_track(
-                layer_id, cl, mode=RoundMode.GREATER) + sep_margin
-            tr_top = self.grid.coord_to_track(
-                layer_id, cu, mode=RoundMode.LESS) - sep_margin
->>>>>>> 6f705db1
         trs = self.get_available_tracks(layer_id, tid_lo=tr_bot, tid_hi=tr_top, lower=lower, upper=upper,
                                         width=fill_width, sep=fill_space, sep_margin=sep_margin,
                                         uniform_grid=uniform_grid)
