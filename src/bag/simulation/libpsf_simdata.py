# BSD 3-Clause License
#
# Copyright (c) 2018, Regents of the University of California
# All rights reserved.
#
# Redistribution and use in source and binary forms, with or without
# modification, are permitted provided that the following conditions are met:
#
# * Redistributions of source code must retain the above copyright notice, this
#   list of conditions and the following disclaimer.
#
# * Redistributions in binary form must reproduce the above copyright notice,
#   this list of conditions and the following disclaimer in the documentation
#   and/or other materials provided with the distribution.
#
# * Neither the name of the copyright holder nor the names of its
#   contributors may be used to endorse or promote products derived from
#   this software without specific prior written permission.
#
# THIS SOFTWARE IS PROVIDED BY THE COPYRIGHT HOLDERS AND CONTRIBUTORS "AS IS"
# AND ANY EXPRESS OR IMPLIED WARRANTIES, INCLUDING, BUT NOT LIMITED TO, THE
# IMPLIED WARRANTIES OF MERCHANTABILITY AND FITNESS FOR A PARTICULAR PURPOSE ARE
# DISCLAIMED. IN NO EVENT SHALL THE COPYRIGHT HOLDER OR CONTRIBUTORS BE LIABLE
# FOR ANY DIRECT, INDIRECT, INCIDENTAL, SPECIAL, EXEMPLARY, OR CONSEQUENTIAL
# DAMAGES (INCLUDING, BUT NOT LIMITED TO, PROCUREMENT OF SUBSTITUTE GOODS OR
# SERVICES; LOSS OF USE, DATA, OR PROFITS; OR BUSINESS INTERRUPTION) HOWEVER
# CAUSED AND ON ANY THEORY OF LIABILITY, WHETHER IN CONTRACT, STRICT LIABILITY,
# OR TORT (INCLUDING NEGLIGENCE OR OTHERWISE) ARISING IN ANY WAY OUT OF THE USE
# OF THIS SOFTWARE, EVEN IF ADVISED OF THE POSSIBILITY OF SUCH DAMAGE.

import re
from typing import Mapping, Any, Dict, Tuple, Union, Optional, Sequence
from pathlib import Path
from libpsf import PSFDataSet
import numpy as np

from pybag.enum import DesignOutput

from .data import AnalysisData, SimData, _check_is_md, combine_ana_sim_envs
from .nutbin import parse_sweep_info


class LibPSFParser:
    def __init__(self, raw_path: Path, rtol: float, atol: float, num_proc: int = 1) -> None:
        self._cwd_path = raw_path.parent
        self._num_proc = num_proc
        lp_data = self.parse_raw_folder(raw_path)
        self._sim_data = self.convert_to_sim_data(lp_data, rtol, atol)

    @property
    def sim_data(self) -> SimData:
        return self._sim_data

    def parse_raw_folder(self, raw_path: Path) -> Mapping[str, Any]:
        ana_dict = {}
        if self._num_proc == 1:
            self._parse_raw_folder_helper(raw_path, ana_dict)
        else:
            # multi-processing mode
            for pidx in range(self._num_proc):
                self._parse_raw_folder_helper(raw_path / f'{pidx + 1}', ana_dict)
        return ana_dict

    def _parse_raw_folder_helper(self, raw_path: Path, ana_dict: Dict[str, Any]) -> None:
        for fname in raw_path.iterdir():
            # some files have multiple suffixes, so split name at first '.' to get entire suffix
            suf = fname.name.split('.', 1)[-1]
            if suf not in ['logFile', 'sweep', 'pac']:
                info = self.get_info_from_fname(fname.name)
                data, inner_sweep = self.parse_raw_file(fname)
                info['inner_sweep'] = inner_sweep
                self.populate_dict(ana_dict, info, raw_path, data)
<<<<<<< HEAD
        return ana_dict
=======
>>>>>>> 9844f8be

    @staticmethod
    def parse_raw_file(fname: Path) -> Tuple[Dict[str, Union[np.ndarray, float]], str]:
        ds = PSFDataSet(str(fname))
        data = {}

        # get inner sweep, if any
        if ds.is_swept():
            swp_vars = ds.get_sweep_param_names()
            if len(swp_vars) == 1:
                inner_sweep = swp_vars[0]
                data[inner_sweep] = ds.get_sweep_values()
            else:
                # Only innermost sweep is in this file.
                raise NotImplementedError
        else:
            inner_sweep = ''

        # get signals
        for sig_name in ds.get_signal_names():
            sig = ds.get_signal(sig_name)
            if isinstance(sig, float):
                data[sig_name] = sig
            elif isinstance(sig[0], dict):
                # PNoise: separate out the noise components
                pn_dict = {}
                for _sig in sig:
                    for bkey, val in _sig.items():
                        key = f'{sig_name}.{bkey.decode("ascii")}'
                        if key in pn_dict:
                            pn_dict[key].append(val)
                        else:
                            pn_dict[key] = [val]
                for key, val in pn_dict.items():
                    data[key] = np.array(val)
            else:
                data[sig_name] = sig

        return data, inner_sweep

    @staticmethod
    def get_info_from_fname(fname: str) -> Dict[str, Any]:
        # get ana_name from fname
        ana_name, suf = fname.split('.', 1)

        # get ana_type and sim_env from ana_name
        ana_type_fmt = '[a-zA-Z]+'
        sim_env_fmt = '[a-zA-Z0-9]+_[a-zA-Z0-9]+'
        m = re.search(f'({ana_type_fmt})__({sim_env_fmt})', ana_name)
        ana_type = m.group(1)

        # For PSS, edit ana_type based on inner sweep
        if ana_type == 'pss':
            if suf == 'fd.pss':
                ana_type = 'pss_fd'
            elif suf == 'td.pss':
                ana_type = 'pss_td'
            else:
                raise NotImplementedError

        # For PAC, get harmonic number
        if ana_type == 'pac':
            harmonic = int(suf.split('.')[0])
        else:
            harmonic = None

        # get outer sweep information from ana_name, if any
        m_swp = re.findall('swp[0-9]{2}', ana_name)
        m_swp1 = re.findall('swp[0-9]{2}-[0-9]{3}', ana_name)
        key_list = []
        for idx, val in enumerate(m_swp1):
            key_list.append(val[-3:])

        return dict(
            ana_name=ana_name,
            sim_env=m.group(2),
            ana_type=ana_type,
            swp_info=m_swp,
            swp_key='_'.join(key_list),
            harmonic=harmonic,
        )

    def populate_dict(self, ana_dict: Dict[str, Any], info: Mapping[str, Any], raw_path: Path,
                      data: Dict[str, Union[np.ndarray, float]]) -> None:
        ana_type: str = info['ana_type']
        sim_env: str = info['sim_env']
        swp_key: str = info['swp_key']
        swp_info: Sequence[str] = info['swp_info']
        harmonic: Optional[int] = info['harmonic']
        inner_sweep: str = info['inner_sweep']

        if ana_type not in ana_dict:
            ana_dict[ana_type] = {}

        if sim_env not in ana_dict[ana_type]:
            # get outer sweep, if any
            swp_vars, swp_data = parse_sweep_info(swp_info, raw_path, f'___{ana_type}__{sim_env}__',
                                                  offset=16)
            ana_dict[ana_type][sim_env] = {
                'inner_sweep': inner_sweep,
                'outer_sweep': swp_key is not '',
                'harmonics': harmonic is not None,
                'swp_vars': swp_vars,
                'swp_data': swp_data,
            }
            if swp_key or (harmonic is not None):
                ana_dict[ana_type][sim_env]['data'] = {}
        elif self._num_proc > 1:
            # multi-processing mode, need to parse more sweep files
            swp_vars, swp_data = parse_sweep_info(swp_info, raw_path, f'___{ana_type}__{sim_env}__',
                                                  offset=16)
            for _key, _val in swp_data.items():
                _val_ini = ana_dict[ana_type][sim_env]['swp_data'][_key]
                ana_dict[ana_type][sim_env]['swp_data'][_key] = np.concatenate((_val_ini, _val))

        # PAC harmonics are handled separately from parametric sweep
        if swp_key:
            if harmonic is not None:
                if swp_key not in ana_dict[ana_type][sim_env]['data']:
                    ana_dict[ana_type][sim_env]['data'][swp_key] = {}
                ana_dict[ana_type][sim_env]['data'][swp_key][harmonic] = data
            else:
                ana_dict[ana_type][sim_env]['data'][swp_key] = data
        else:
            if harmonic is not None:
                ana_dict[ana_type][sim_env]['data'][harmonic] = data
            else:
                ana_dict[ana_type][sim_env]['data'] = data

    def convert_to_sim_data(self, lp_data, rtol: float, atol: float) -> SimData:
        ana_dict = {}
        sim_envs = []
        for ana_type, sim_env_dict in lp_data.items():
            sim_envs = sorted(sim_env_dict.keys())
            sub_ana_dict = {}
            for sim_env, lp_dict in sim_env_dict.items():
                sub_ana_dict[sim_env] = self.convert_to_analysis_data(lp_dict, rtol, atol)
            ana_dict[ana_type] = combine_ana_sim_envs(sub_ana_dict, sim_envs)
        return SimData(sim_envs, ana_dict, DesignOutput.SPECTRE)

    def convert_to_analysis_data(self, lp_dict: Mapping[str, Any], rtol: float, atol: float) -> AnalysisData:
        data = {}

        # get sweep information
        inner_sweep: str = lp_dict['inner_sweep']
        outer_sweep: bool = lp_dict['outer_sweep']
        harmonics: bool = lp_dict['harmonics']
        swp_vars = lp_dict['swp_vars']
        swp_data = lp_dict['swp_data']
        lp_data = lp_dict['data']
        if outer_sweep:
            swp_combos = []
            swp_keys = sorted(lp_data.keys())
            for key in swp_keys:
                swp_combo = []
                for _vridx, _vlidx in enumerate(key.split('_')):
                    swp_combo.append(swp_data[swp_vars[_vridx]][int(_vlidx)])
                swp_combos.append(swp_combo)
            num_swp = len(swp_combos[0])

            if harmonics:
                swp_vars.append('harmonic')
                new_swp_combos = []
                harm_swp = sorted(lp_data[swp_keys[0]].keys())
                for swp_combo in swp_combos:
                    for _harm in harm_swp:
                        new_swp_combos.append(swp_combo + [_harm])
                swp_combos = new_swp_combos
                num_swp += 1
            else:
                harm_swp = []

            swp_len = len(swp_combos)
            swp_combo_list = [np.array(swp_combos)[:, i] for i in range(num_swp)]
        else:
            swp_keys = []
            if harmonics:
                swp_vars = ['harmonic']
                harm_swp = sorted(lp_data.keys())
                swp_len = len(harm_swp)
                swp_combo_list = [np.array(harm_swp)]
            else:
                harm_swp = []
                swp_len = 0
                swp_combo_list = []

        swp_shape, swp_vals = _check_is_md(1, swp_combo_list, rtol, atol, None)  # single corner per set
        is_md = swp_shape is not None
        if is_md:
            swp_combo = {var: swp_vals[i] for i, var in enumerate(swp_vars)}
        else:
            raise NotImplementedError("Parametric sweeps must be formatted multi-dimensionally")
        data.update(swp_combo)

        # parse each signal
        if swp_len == 0:    # no outer sweep
            for sig_name, sig_y in lp_data.items():
                if isinstance(sig_y, float):
                    data_shape = swp_shape
                else:
                    data_shape = (*swp_shape, sig_y.shape[-1])
                _new_sig = sig_name.replace('/', '.')
                data[_new_sig] = sig_y if _new_sig == inner_sweep else np.reshape(sig_y, data_shape)
        else:   # combine outer sweeps
            if outer_sweep:
                if harmonics:
                    sig_names = lp_data[swp_keys[0]][0].keys()
                else:
                    sig_names = lp_data[swp_keys[0]].keys()
            else:
                if harmonics:
                    sig_names = lp_data[0].keys()
                else:
                    raise NotImplementedError('Not possible.')
            for sig_name in sig_names:
                yvecs = []
                if outer_sweep:
                    if harmonics:
                        yvecs = [lp_data[key0][key1][sig_name] for key1 in harm_swp for key0 in swp_keys]
                    else:
                        yvecs = [lp_data[key][sig_name] for key in swp_keys]
                else:
                    if harmonics:
                        yvecs = [lp_data[key][sig_name] for key in harm_swp]
                if isinstance(yvecs[0], float):
                    sub_dims = ()   # not used
                    max_dim = 0     # not used
                    is_same_len = True
                    data_shape = swp_shape
                else:
                    sub_dims = tuple(yvec.shape[0] for yvec in yvecs)
                    max_dim = max(sub_dims)
                    is_same_len = all((sub_dims[i] == sub_dims[0] for i in range(swp_len)))
                    data_shape = (*swp_shape, max_dim)
                _new_sig = sig_name.replace('/', '.')
                if not is_same_len:
                    yvecs_padded = [np.pad(yvec, (0, max_dim - dim), constant_values=np.nan)
                                    for yvec, dim in zip(yvecs, sub_dims)]
                    sig_y = np.stack(yvecs_padded)
                    data[_new_sig] = np.reshape(sig_y, data_shape)
                else:
                    if _new_sig == inner_sweep:
                        same_inner = True
                        for _yvec in yvecs[1:]:
                            if not np.allclose(yvecs[0], _yvec, rtol=rtol, atol=atol):
                                same_inner = False
                                break
                        if same_inner:
                            data[_new_sig] = yvecs[0]
                        else:
                            # same length but unequal sweep values
                            sig_y = np.stack(yvecs)
                            data[_new_sig] = np.reshape(sig_y, data_shape)
                    else:
                        sig_y = np.stack(yvecs)
                        data[_new_sig] = np.reshape(sig_y, data_shape)

        if inner_sweep:
            swp_vars.append(inner_sweep)

        return AnalysisData(['corner'] + swp_vars, data, is_md)<|MERGE_RESOLUTION|>--- conflicted
+++ resolved
@@ -70,10 +70,6 @@
                 data, inner_sweep = self.parse_raw_file(fname)
                 info['inner_sweep'] = inner_sweep
                 self.populate_dict(ana_dict, info, raw_path, data)
-<<<<<<< HEAD
-        return ana_dict
-=======
->>>>>>> 9844f8be
 
     @staticmethod
     def parse_raw_file(fname: Path) -> Tuple[Dict[str, Union[np.ndarray, float]], str]:
