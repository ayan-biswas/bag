# BSD 3-Clause License
#
# Copyright (c) 2018, Regents of the University of California
# All rights reserved.
#
# Redistribution and use in source and binary forms, with or without
# modification, are permitted provided that the following conditions are met:
#
# * Redistributions of source code must retain the above copyright notice, this
#   list of conditions and the following disclaimer.
#
# * Redistributions in binary form must reproduce the above copyright notice,
#   this list of conditions and the following disclaimer in the documentation
#   and/or other materials provided with the distribution.
#
# * Neither the name of the copyright holder nor the names of its
#   contributors may be used to endorse or promote products derived from
#   this software without specific prior written permission.
#
# THIS SOFTWARE IS PROVIDED BY THE COPYRIGHT HOLDERS AND CONTRIBUTORS "AS IS"
# AND ANY EXPRESS OR IMPLIED WARRANTIES, INCLUDING, BUT NOT LIMITED TO, THE
# IMPLIED WARRANTIES OF MERCHANTABILITY AND FITNESS FOR A PARTICULAR PURPOSE ARE
# DISCLAIMED. IN NO EVENT SHALL THE COPYRIGHT HOLDER OR CONTRIBUTORS BE LIABLE
# FOR ANY DIRECT, INDIRECT, INCIDENTAL, SPECIAL, EXEMPLARY, OR CONSEQUENTIAL
# DAMAGES (INCLUDING, BUT NOT LIMITED TO, PROCUREMENT OF SUBSTITUTE GOODS OR
# SERVICES; LOSS OF USE, DATA, OR PROFITS; OR BUSINESS INTERRUPTION) HOWEVER
# CAUSED AND ON ANY THEORY OF LIABILITY, WHETHER IN CONTRACT, STRICT LIABILITY,
# OR TORT (INCLUDING NEGLIGENCE OR OTHERWISE) ARISING IN ANY WAY OUT OF THE USE
# OF THIS SOFTWARE, EVEN IF ADVISED OF THE POSSIBILITY OF SUCH DAMAGE.

import re
from typing import Mapping, BinaryIO, Any, Dict, Sequence, Union, Tuple
from pathlib import Path
import numpy as np

from pybag.enum import DesignOutput

from .data import AnalysisData, SimData, _check_is_md, combine_ana_sim_envs


class NutBinParser:
    """A class for parsing NutBin results.

    Parameters
    ----------
    raw_path : Path
        working directory path.
    rtol : float
        relative tolerance.
    atol : float
        absolute tolerance.
    monte_carlo : bool
        True if a monte_carlo simulation.
    parse_title : bool
        If True, try to parse the simulation from the title. Else, parse from the plotname.
    byte_order: str
        Byte order of Nutbin file. See `np.dtype.newbyteorder` for details. Defaults to big endian.

    """
    def __init__(self, raw_path: Path, rtol: float, atol: float, monte_carlo: bool,
                 parse_title: bool = False, byte_order: str = '>') -> None:
        self._cwd_path = raw_path.parent
        self._monte_carlo = monte_carlo
        self._parse_title = parse_title
        self._byte_order = byte_order
        nb_data = self.parse_raw_file(raw_path)
        self._sim_data = self.convert_to_sim_data(nb_data, rtol, atol)

    @property
    def sim_data(self) -> SimData:
        return self._sim_data

    @property
    def monte_carlo(self) -> bool:
        return self._monte_carlo

    def parse_raw_file(self, raw_path: Path) -> Mapping[str, Any]:
        with open(raw_path, 'rb') as f:
            title = f.readline().decode('ascii')
            f.readline()    # skip date

            # read all the individual analyses
            ana_dict = {}
            while True:
                # read Plotname or EOF
                plotname = f.readline().decode('ascii')
                if len(plotname) == 0:  # EOF
                    break
                data = self.parse_analysis(f)
                if self._parse_title:
                    self.populate_dict(ana_dict, title, raw_path, data)
                else:
                    self.populate_dict(ana_dict, plotname, raw_path, data)
        return ana_dict

    def parse_analysis(self, f: BinaryIO) -> Dict[str, Union[np.ndarray, float]]:
        # read flags
        flags = f.readline().decode('ascii')
        # Edge cases: If date and plotname are written again:
        while flags.startswith("Date") or flags.startswith("Plotname"):
            flags = f.readline().decode('ascii')
        flags = flags.split()
        if flags[1] == 'real':
            nptype = float
        elif flags[1] == 'complex':
            nptype = complex
        else:
            raise ValueError(f'Flag type {flags[1]} is not recognized.')

        # read number of variables and points
        num_vars = int(f.readline().decode('ascii').split()[-1])
        # TODO: hack for an example case where '\n' goes missing after the next line
        points_line = f.readline().decode('ascii').split()
        if points_line[-1].isdigit():
<<<<<<< HEAD
=======
            # Format: No. Points: ###
>>>>>>> 05a57441
            num_points = int(points_line[-1])
            next_line = None
        else:
            num_points = int(re.split('(\d+)', points_line[-4])[1])
            next_line = points_line[-3:]
            next_line.insert(0, 'Variables:')

        # get the variable names, ignore units and other flags
        var_names = []
        for idx in range(num_vars):
            if idx == 0 and next_line:
                _line = next_line
            else:
                _line = f.readline().decode('ascii').split()
<<<<<<< HEAD
            if idx == 0:
=======
            # Edge case: Variables: \n
            if len(_line) == 1:
                _line = f.readline().decode('ascii').split()
            if 'Variables' in _line[0]:
>>>>>>> 05a57441
                var_names.append(_line[2])
            else:
                var_names.append(_line[1])

        f.readline()    # skip "Binary:"
        # read binary data
        bin_data = np.fromfile(f, dtype=np.dtype(nptype).newbyteorder(self._byte_order), count=num_vars * num_points)
        data = {}
        if 'dummy' in var_names and num_points == 1:
            # single sim with no inner sweep
            inner_sweep = False
        else:
            inner_sweep = True
        for idx, var_name in enumerate(var_names):
            if var_name == 'dummy':
                # skip dummy variable
                continue
            if var_name == 'freq' or var_name == 'frequency':
                # convert frequency data to real
                _sig = np.real(bin_data[idx::num_vars])
            else:
                _sig = bin_data[idx::num_vars]
            if not inner_sweep:
                # no inner sweep, store singular value
                _sig = _sig[0]

            # Conversion features for inter-simulator compatibility
            if 'freq' in var_name or 'time' in var_name:
                _sig = _sig.flatten()
            if var_name.startswith('v('):
                # Compatibility for naming; v(name) -> name
                var_name = var_name[2:-1]
            if var_name.endswith('#branch'):
                # Compatibility for current probes; inst:term#branch -> inst:term
                var_name = var_name[:-7]
            if var_name.endswith(':power'):
                # Compatibility for power probes; inst:power -> inst:pwr
                var_name = var_name[:-5] + "pwr"
            if var_name == 'frequency':
                # Compatibility for inner sweep
                data['freq'] = np.copy(_sig)
            data[var_name] = _sig

        return data

    @staticmethod
    def get_info_from_plotname(plotname: str) -> Mapping[str, Any]:
        """Expected Format:
            Plotname: <description> `<ana_name>': <sweep description>
        """

        # get ana_name from plotname
        ana_name = re.search('`.*\'', plotname).group(0)[1:-1]

        # get ana_type and sim_env from ana_name
        ana_type_fmt = '[a-zA-Z]+'
        sim_env_fmt = '[a-zA-Z0-9]+_[a-zA-Z0-9]+'
        m = re.search(f'({ana_type_fmt})__({sim_env_fmt})', ana_name)
        ana_type = m.group(1)

        # get inner sweep information from plotname, if any
        m_in = re.search(r': (\w+) =', plotname)
        if m_in is not None:
            inner_sweep = m_in.group(1)
        else:
            inner_sweep = ''

        # For PSS, edit ana_type based on inner sweep
        if ana_type == 'pss':
            if inner_sweep == 'fund':
                ana_type = 'pss_fd'
                inner_sweep = 'freq'
            elif inner_sweep == 'time':
                ana_type = 'pss_td'
            else:
                raise NotImplementedError(f'Unrecognized inner_sweep = {inner_sweep}')

        # get outer sweep information from ana_name, if any
        m_swp = re.findall('swp[0-9]{2}', ana_name)
        m_swp1 = re.findall('swp[0-9]{2}-[0-9]{3}', ana_name)
        swp_combo = []
        for val in m_swp1:
            swp_combo.append(int(val[-3:]))

        return dict(
            ana_name=ana_name,
            sim_env=m.group(2),
            ana_type=ana_type,
            swp_info=m_swp,
            swp_combo=swp_combo,
            inner_sweep=inner_sweep,
        )

    def populate_dict(self, ana_dict: Dict[str, Any], plotname: str, raw_path: Path,
                      data: Dict[str, Union[np.ndarray, float]]) -> None:
        # get analysis name and sim_env
        info = self.get_info_from_plotname(plotname)
        ana_name: str = info['ana_name']
        if self.monte_carlo and not ana_name.startswith('__mc_'):
            # ignore the nominal sim in Monte Carlo
            return
        ana_type: str = info['ana_type']
        sim_env: str = info['sim_env']
        swp_info: Sequence[str] = info['swp_info']
        swp_combo: Sequence[int] = info['swp_combo']
        inner_sweep: str = info['inner_sweep']

        if ana_type not in ana_dict:
            ana_dict[ana_type] = {}

        if sim_env not in ana_dict[ana_type]:
            # get outer sweep, if any
            swp_vars, swp_data = parse_sweep_info(swp_info, self._cwd_path / f'{raw_path.name}.psf', ana_type, sim_env,
                                                  offset=44)
            ana_dict[ana_type][sim_env] = {'data': [], 'swp_combos': [], 'inner_sweep': inner_sweep,
                                           'swp_vars': swp_vars, 'swp_data': swp_data, 'ana_name': []}

<<<<<<< HEAD
=======
        # Handle sims with multiple groups or plots of results. Known cases:
        # 1) Spectre PSS reports td, fd, and tran
        # 2) Ngspice noise reports o/inoise_spectrum and o/inoise_totals
>>>>>>> 05a57441
        if ana_name in ana_dict[ana_type][sim_env]['ana_name']:
            if ana_type == 'pss_td':
                # In PSS simulations with saveinit=yes, the only way to detect the difference between the initial
                # transient sim and the subsequent time-domain PSS is the order of the results in the raw file. Hence,
                # if we get the same ana_name, the previous result was pss_tran, and we are currently seeing pss_td.
                prev_ana_type = 'pss_tran'

                if prev_ana_type not in ana_dict:
                    ana_dict[prev_ana_type] = {}

                if sim_env not in ana_dict[prev_ana_type]:
                    # get outer sweep, if any
                    prev_swp_vars, prev_swp_data = parse_sweep_info(swp_info, self._cwd_path / f'{raw_path.name}.psf',
                                                                    prev_ana_type, sim_env, offset=44)
                    ana_dict[prev_ana_type][sim_env] = {'data': [], 'swp_combos': [], 'inner_sweep': inner_sweep,
                                                        'swp_vars': prev_swp_vars, 'swp_data': prev_swp_data,
                                                        'ana_name': []}

                ana_dict[prev_ana_type][sim_env]['data'].append(ana_dict[ana_type][sim_env]['data'].pop())
                ana_dict[prev_ana_type][sim_env]['ana_name'].append(ana_dict[ana_type][sim_env]['ana_name'].pop())
                if swp_combo:
                    ana_dict[prev_ana_type][sim_env]['swp_combos'].append(ana_dict[ana_type][sim_env]['swp_combos'].pop())
<<<<<<< HEAD
            else:
                raise NotImplementedError('This should not be possible; see developer.')
=======
            elif ana_type == 'noise':
                # Ngspice noise reports noise_spectrum and then noise_totals
                # We will add it to the existing results
                idx = ana_dict[ana_type][sim_env]['ana_name'].index(ana_name)
                existing_data = ana_dict[ana_type][sim_env]['data'][idx]
                # Check that we are not overwriting any keys
                for key in data:
                    assert key not in existing_data, \
                        "Error: Ngspice results has overlapping ana_type with overlapping keys, causing overwrite."
                existing_data.update(data)
                if swp_combo:
                    # TODO
                    raise NotImplementedError('Ngspice multiple sweeps not implemented; see developer.')    
                return
            else:
                raise NotImplementedError('Unknown case for parsing multiple simulation outputs; see developer.')
>>>>>>> 05a57441

        # Append any new results, usually new sim sweep points or a single sim point
        ana_dict[ana_type][sim_env]['data'].append(data)
        ana_dict[ana_type][sim_env]['ana_name'].append(ana_name)
<<<<<<< HEAD
=======

        # Adding a key for inter-simulator compatibility
        if ana_type == 'noise':
            if 'onoise_spectrum' in data and 'out' not in data:
                ana_dict[ana_type][sim_env]['data'][-1]['out'] = data['onoise_spectrum'].copy()

>>>>>>> 05a57441
        # get outer sweep combo, if any
        if swp_combo:
            swp_combo_val = []
            swp_vars = ana_dict[ana_type][sim_env]['swp_vars']
            swp_data = ana_dict[ana_type][sim_env]['swp_data']
            for _vridx, _vlidx in enumerate(swp_combo):
                swp_combo_val.append(swp_data[swp_vars[_vridx]][_vlidx])
            ana_dict[ana_type][sim_env]['swp_combos'].append(swp_combo_val)

    def convert_to_sim_data(self, nb_data, rtol: float, atol: float) -> SimData:
        ana_dict = {}
        sim_envs = []
        for ana_type, sim_env_dict in nb_data.items():
            sim_envs = sorted(sim_env_dict.keys())
            sub_ana_dict = {}
            for sim_env, nb_dict in sim_env_dict.items():
                sub_ana_dict[sim_env] = self.convert_to_analysis_data(nb_dict, rtol, atol, ana_type)
            ana_dict[ana_type] = combine_ana_sim_envs(sub_ana_dict, sim_envs)
        # TODO: The rest of BAG is built for Spectre, so this follows convention
        return SimData(sim_envs, ana_dict, DesignOutput.SPECTRE)

    def convert_to_analysis_data(self, nb_dict: Mapping[str, Any], rtol: float, atol: float, ana_type: str
                                 ) -> AnalysisData:
        data = {}

        # get sweep information
        inner_sweep: str = nb_dict['inner_sweep']
        swp_combos = nb_dict['swp_combos']
        if swp_combos:  # create sweep combinations
            num_swp = len(swp_combos[0])
            swp_vars = nb_dict['swp_vars']

            # if PAC, configure harmonic sweep
            if ana_type == 'pac':
                swp_vars.append('harmonic')
                # When maxsideband > 0, spectre errors with this message:
                # "ERROR (SPECTRE-7012): Output for analysis of type `pac' is not supported in Nutmeg."
                harm_len = len(nb_dict['data']) // len(swp_combos)
                harmonics = harm_len // 2
                harm_swp = np.linspace(-harmonics, harmonics, harm_len, dtype=int)
                new_swp_combos = []
                for swp_combo in swp_combos:
                    for _harm in harm_swp:
                        new_swp_combos.append(swp_combo + [_harm])
                swp_combos = new_swp_combos
                num_swp += 1

            swp_len = len(swp_combos)
            swp_combo_list = [np.array(swp_combos)[:, i] for i in range(num_swp)]
        else:   # no outer sweep
            # if PAC, configure harmonic sweep
            if ana_type == 'pac':
                swp_vars = ['harmonic']
                # When maxsideband > 0, spectre errors with this message:
                # "ERROR (SPECTRE-7012): Output for analysis of type `pac' is not supported in Nutmeg."
                harm_len = swp_len = 1
                harmonics = harm_len // 2
                swp_combo_list = [np.linspace(-harmonics, harmonics, harm_len, dtype=int)]
            else:
                swp_vars = []
                swp_len = 0
                swp_combo_list = []

        # get Monte Carlo information (no parametric sweep)
        if self.monte_carlo:
            swp_vars.insert(0, 'monte_carlo')
            swp_len = len(nb_dict['data'])  # this works because only PAC harmonic may be present with maxsideband = 0
            if ana_type == 'pac':
                # This has PAC harmonics, since no parametric sweep is allowed with Monte Carlo
                harm_swp = swp_combo_list[0]
                swp_combos = []
                for mc_idx in range(swp_len):
                    for _harm in harm_swp:
                        swp_combos.append([mc_idx, _harm])
                swp_combo_list = [np.array(swp_combos)[:, i] for i in range(2)]
            else:
                swp_combo_list = [np.linspace(0, swp_len - 1, swp_len, dtype=int)]

        swp_shape, swp_vals = _check_is_md(1, swp_combo_list, rtol, atol, None)  # single corner per set
        is_md = swp_shape is not None
        if is_md:
            swp_combo = {var: swp_vals[i] for i, var in enumerate(swp_vars)}
        else:
            raise NotImplementedError("Parametric sweeps must be formatted multi-dimensionally")
        data.update(swp_combo)

        def _sp_parser(sig_name) -> str:
            # For SP, parse the name and reformat in the known convention
            if sig_name == 'frequency':
                return 'freq'
            reg = re.search('[SYZsyz]_\d_\d', sig_name)
            if not reg:
                return sig_name
            parts = reg.group(0).split("_")
            new_name = ''.join(parts).lower()
            return new_name

        # parse each signal
        if swp_len == 0:    # no outer sweep
            for sig_name, sig_y in nb_dict['data'][0].items():
                if isinstance(sig_y, float):    # no inner sweep
                    data_shape = swp_shape
                else:
                    data_shape = (*swp_shape, sig_y.shape[-1])
                _new_sig = sig_name.replace('/', '.')
                if ana_type == 'sp':
                    _new_sig = _sp_parser(_new_sig)
                data[_new_sig] = sig_y if _new_sig == inner_sweep else np.reshape(sig_y, data_shape)
        else:   # combine outer sweeps
            sig_names = list(nb_dict['data'][0].keys())
            for sig_name in sig_names:
                yvecs = [nb_dict['data'][i][sig_name] for i in range(swp_len)]
                if isinstance(yvecs[0], float):
                    sub_dims = ()   # not used
                    max_dim = 0     # not used
                    is_same_len = True
                    data_shape = swp_shape
                else:
                    sub_dims = tuple(yvec.shape[0] for yvec in yvecs)
                    max_dim = max(sub_dims)
                    is_same_len = all((sub_dims[i] == sub_dims[0] for i in range(swp_len)))
                    data_shape = (*swp_shape, max_dim)
                _new_sig = sig_name.replace('/', '.')
                if ana_type == 'sp':
                    _new_sig = _sp_parser(_new_sig)
                if not is_same_len:
                    yvecs_padded = [np.pad(yvec, (0, max_dim - dim), constant_values=np.nan)
                                    for yvec, dim in zip(yvecs, sub_dims)]
                    sig_y = np.stack(yvecs_padded)
                    data[_new_sig] = np.reshape(sig_y, data_shape)
                else:
                    if _new_sig == inner_sweep:
                        same_inner = True
                        for _yvec in yvecs[1:]:
                            if not np.allclose(yvecs[0], _yvec, rtol=rtol, atol=atol):
                                same_inner = False
                                break
                        if same_inner:
                            data[_new_sig] = yvecs[0]
                        else:
                            # same length but unequal sweep values
                            sig_y = np.stack(yvecs)
                            data[_new_sig] = np.reshape(sig_y, data_shape)
                    else:
                        sig_y = np.stack(yvecs)
                        data[_new_sig] = np.reshape(sig_y, data_shape)

        if inner_sweep:
            swp_vars.append(inner_sweep)

        return AnalysisData(['corner'] + swp_vars, data, is_md)


def parse_sweep_info(swp_info: Sequence[str], raw_path: Path, ana_type: str, sim_env: str, offset: int
                     ) -> Tuple[Sequence[str], Mapping[str, np.ndarray]]:
    # read from innermost sweep outwards
    new_swp_info = list(swp_info)
    swp_vars = []
    swp_data = {}
    suf = get_sweep_file_suf(ana_type, sim_env)
    while len(new_swp_info) > 0:
        # assume nested sweeps are always consistent across outer sweeps, and read 0th sweep file only
        name = '-000_'.join(new_swp_info) + suf + '.sweep'
        file_path = raw_path / name
        if file_path.is_file():
            _swp_var, _swp_vals = parse_sweep_file(raw_path / name, offset)
            swp_vars.insert(0, _swp_var)
            swp_data[_swp_var] = _swp_vals
        else:
            # this is in multiprocessing mode, so sweep is already read in 0th fork
            swp_vars.insert(0, '')
        new_swp_info.pop()
    return swp_vars, swp_data


def parse_sweep_file(file_path: Path, offset: int) -> Tuple[str, np.ndarray]:
    with open(file_path, 'rb') as f:
        pattern = re.compile(r'([a-zA-Z0-9_]+)')
        while True:
            name_bin = f.readline()
            name_ascii = name_bin.decode('ascii', errors='ignore')
            name_find = re.findall(pattern, name_ascii)
            try:
                sd_idx = name_find.index('sweep_direction')
                # this line has "sweep_direction" and "grid"
                break
            except ValueError:
                continue

        # the ASCII string before "sweep_direction" is the sweep variable name
        swp_name = name_find[sd_idx - 1]

        # TODO: HACK - if swp_name has len == 1, it's not the actual swp_name; read the previous entry instead
        if len(swp_name) == 1:
            swp_name = name_find[sd_idx - 2]

        # find the location of the end of "grid" from the end
        val_idx = len(name_bin) - name_bin.find(b'grid') - 4
        val_idx -= offset  # extra offset to reach beginning of binary data
        f.seek(-val_idx, 1)
        bin_data = np.fromfile(f, dtype=np.dtype(float).newbyteorder(">"))

        swp_vals = []
        for val0, val1 in zip(bin_data[::2], bin_data[1::2]):
            # when val0 is the following float, val1 is a sweep parameter value
            if np.isclose(val0, 3.39519327e-313, atol=1e-321):
                swp_vals.append(val1)
            else:
                break
    return swp_name, np.array(swp_vals)


def get_sweep_file_suf(ana_type: str, sim_env: str) -> str:
    if ana_type.startswith('pss'):
        pss_type = ana_type.split('_')[-1]
        return f'___pss__{sim_env}___{pss_type}'
    return f'___{ana_type}__{sim_env}__'<|MERGE_RESOLUTION|>--- conflicted
+++ resolved
@@ -112,10 +112,7 @@
         # TODO: hack for an example case where '\n' goes missing after the next line
         points_line = f.readline().decode('ascii').split()
         if points_line[-1].isdigit():
-<<<<<<< HEAD
-=======
             # Format: No. Points: ###
->>>>>>> 05a57441
             num_points = int(points_line[-1])
             next_line = None
         else:
@@ -130,14 +127,10 @@
                 _line = next_line
             else:
                 _line = f.readline().decode('ascii').split()
-<<<<<<< HEAD
-            if idx == 0:
-=======
             # Edge case: Variables: \n
             if len(_line) == 1:
                 _line = f.readline().decode('ascii').split()
             if 'Variables' in _line[0]:
->>>>>>> 05a57441
                 var_names.append(_line[2])
             else:
                 var_names.append(_line[1])
@@ -255,12 +248,9 @@
             ana_dict[ana_type][sim_env] = {'data': [], 'swp_combos': [], 'inner_sweep': inner_sweep,
                                            'swp_vars': swp_vars, 'swp_data': swp_data, 'ana_name': []}
 
-<<<<<<< HEAD
-=======
         # Handle sims with multiple groups or plots of results. Known cases:
         # 1) Spectre PSS reports td, fd, and tran
         # 2) Ngspice noise reports o/inoise_spectrum and o/inoise_totals
->>>>>>> 05a57441
         if ana_name in ana_dict[ana_type][sim_env]['ana_name']:
             if ana_type == 'pss_td':
                 # In PSS simulations with saveinit=yes, the only way to detect the difference between the initial
@@ -283,10 +273,6 @@
                 ana_dict[prev_ana_type][sim_env]['ana_name'].append(ana_dict[ana_type][sim_env]['ana_name'].pop())
                 if swp_combo:
                     ana_dict[prev_ana_type][sim_env]['swp_combos'].append(ana_dict[ana_type][sim_env]['swp_combos'].pop())
-<<<<<<< HEAD
-            else:
-                raise NotImplementedError('This should not be possible; see developer.')
-=======
             elif ana_type == 'noise':
                 # Ngspice noise reports noise_spectrum and then noise_totals
                 # We will add it to the existing results
@@ -303,20 +289,16 @@
                 return
             else:
                 raise NotImplementedError('Unknown case for parsing multiple simulation outputs; see developer.')
->>>>>>> 05a57441
 
         # Append any new results, usually new sim sweep points or a single sim point
         ana_dict[ana_type][sim_env]['data'].append(data)
         ana_dict[ana_type][sim_env]['ana_name'].append(ana_name)
-<<<<<<< HEAD
-=======
 
         # Adding a key for inter-simulator compatibility
         if ana_type == 'noise':
             if 'onoise_spectrum' in data and 'out' not in data:
                 ana_dict[ana_type][sim_env]['data'][-1]['out'] = data['onoise_spectrum'].copy()
 
->>>>>>> 05a57441
         # get outer sweep combo, if any
         if swp_combo:
             swp_combo_val = []
